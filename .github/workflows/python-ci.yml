# This workflow will install Python dependencies, run tests and lint with a variety of Python versions
# For more information see: https://help.github.com/actions/language-and-framework-guides/using-python-with-github-actions

name: Python package

on:
  push:
    branches: [ main, prod ]
  pull_request:
    types: [ opened, synchronize, reopened, ready_for_review ]
    branches: [ main, prod ]

jobs:
  build:
    runs-on: ubuntu-20.04
    if: github.event.pull_request.draft == false
    strategy:
      matrix:
<<<<<<< HEAD
        packages: [_delphi_utils_python, cdc_covidnet, changehc, claims_hosp, combo_cases_and_deaths, google_symptoms, hhs_facilities, jhu, nchs_mortality, quidel, quidel_covidtest, safegraph, safegraph_patterns, usafacts]
=======
        packages: [_delphi_utils_python, cdc_covidnet, changehc, claims_hosp, combo_cases_and_deaths, google_symptoms, hhs_hosp, jhu, nchs_mortality, quidel, quidel_covidtest, safegraph, safegraph_patterns, usafacts]
>>>>>>> 1fb2226e
    defaults:
      run:
        working-directory: ${{ matrix.packages }}
    steps:
    - uses: actions/checkout@v2
    - name: Set up Python 3.8
      uses: actions/setup-python@v2
      with:
        python-version: 3.8
    - name: Install testing dependencies
      run: |
        python -m pip install --upgrade pip
        pip install pylint pytest pydocstyle wheel
    - name: Install
      run: |
        make install
    - name: Lint
      if: ${{ matrix.packages != 'claims_hosp' }}
      run: |
        make lint
    - name: Test
      run: |
        make test<|MERGE_RESOLUTION|>--- conflicted
+++ resolved
@@ -16,11 +16,7 @@
     if: github.event.pull_request.draft == false
     strategy:
       matrix:
-<<<<<<< HEAD
-        packages: [_delphi_utils_python, cdc_covidnet, changehc, claims_hosp, combo_cases_and_deaths, google_symptoms, hhs_facilities, jhu, nchs_mortality, quidel, quidel_covidtest, safegraph, safegraph_patterns, usafacts]
-=======
-        packages: [_delphi_utils_python, cdc_covidnet, changehc, claims_hosp, combo_cases_and_deaths, google_symptoms, hhs_hosp, jhu, nchs_mortality, quidel, quidel_covidtest, safegraph, safegraph_patterns, usafacts]
->>>>>>> 1fb2226e
+        packages: [_delphi_utils_python, cdc_covidnet, changehc, claims_hosp, combo_cases_and_deaths, google_symptoms, hhs_hosp, hhs_facilities, jhu, nchs_mortality, quidel, quidel_covidtest, safegraph, safegraph_patterns, usafacts]
     defaults:
       run:
         working-directory: ${{ matrix.packages }}
