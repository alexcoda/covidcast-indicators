--- conflicted
+++ resolved
@@ -29,18 +29,10 @@
         export_start_date = date.today() - timedelta(
                 days=date.today().weekday() + 2)
         export_start_date = export_start_date.strftime('%Y-%m-%d')
-<<<<<<< HEAD
-    daily_export_dir = params["daily_export_dir"]
-    daily_cache_dir = params["daily_cache_dir"]
-    token = params["token"]
-    test_mode = params["mode"]
-=======
     daily_export_dir = params["common"]["daily_export_dir"]
     daily_cache_dir = params["indicator"]["daily_cache_dir"]
-    static_file_dir = params["indicator"]["static_file_dir"]
     token = params["indicator"]["token"]
     test_mode = params["indicator"]["mode"]
->>>>>>> d7fa363d
 
     if params["archive"]:
         daily_arch_diff = S3ArchiveDiffer(
