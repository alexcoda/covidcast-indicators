## Functions for performing the aggregations in an efficient way.

#' Produce all desired aggregations.
#'
#' Writes the outputs directly to CSVs in the directory specified by `params`.
#' Produces output using all available data between `params$start_date` and
#' `params$end_date`, inclusive.
#'
#' @param df Data frame of individual response data.
#' @param aggregations Data frame with columns `name`, `var_weight`, `metric`,
#'   `group_by`, `compute_fn`, `post_fn`. Each row represents one aggregate
#'   to report. `name` is the aggregate's base column name; `var_weight` is the
#'   column to use for its weights; `metric` is the column of `df` containing the
#'   response value. `group_by` is a list of variables used to perform the
#'   aggregations over. `compute_fn` is the function that computes
#'   the aggregate response given many rows of data. `post_fn` is applied to the
#'   aggregate data after megacounty aggregation, and can perform any final
#'   calculations necessary.
#' @param cw_list Named list of geographic crosswalks, each of which maps a zip5
#'   to a geographic level such as county or state. Aggregates will be produced
#'   for each geographic level.
#' @param params Named list of configuration parameters.
#'
#' @return none
#'
#' @import data.table
#' @importFrom dplyr full_join %>% select all_of
#' @importFrom purrr reduce
#'
#' @export
produce_aggregates <- function(df, aggregations, cw_list, params) {
<<<<<<< HEAD
  output <- post_process_aggs(df, aggregations, cw_list)
  df <- output[[1]]
  aggregations <- output[[2]]
  
  ## Keep only columns used in indicators, plus supporting columns.
  group_vars <- unique( unlist(aggregations$group_by) )
  df <- select(df, 
               all_of(unique(aggregations$metric)), 
               all_of(unique(aggregations$var_weight)), 
               all_of( group_vars[group_vars != "geo_id"] ), 
               zip5,
               start_dt)
  
=======
>>>>>>> e483edc1
  msg_plain(paste0("Producing aggregates..."))
  ## For the date range lookups we do on df, use a data.table key. This puts the
  ## table in sorted order so data.table can use a binary search to find
  ## matching dates, rather than a linear scan, and is important for very large
  ## input files.
  df <- as.data.table(df)
  setkeyv(df, "start_dt")

  # Keep only obs in desired date range.
  df <- df[start_dt >= params$start_time & start_dt <= params$end_time]

<<<<<<< HEAD
=======
  output <- post_process_aggs(df, aggregations, cw_list)
  df <- output[[1]]
  aggregations <- output[[2]]

  ## Keep only columns used in indicators, plus supporting columns.
  group_vars <- unique( unlist(aggregations$group_by) )
  df <- select(df,
               all_of(unique(aggregations$metric)),
               all_of(unique(aggregations$var_weight)),
               all_of( group_vars[group_vars != "geo_id"] ),
               zip5,
               start_dt)

>>>>>>> e483edc1
  agg_groups <- unique(aggregations[c("group_by", "geo_level")])

  # For each unique combination of groupby_vars and geo level, run aggregation process once
  # and calculate all desired aggregations on the grouping. Rename columns. Save
  # to individual files
  for (group_ind in seq_along(agg_groups$group_by)) {

    agg_group <- agg_groups$group_by[group_ind][[1]]
    geo_level <- agg_groups$geo_level[group_ind]
    geo_crosswalk <- cw_list[[geo_level]]

    # Subset aggregations to keep only those grouping by the current agg_group
    # and with the current geo_level. `setequal` ignores differences in
    # ordering and only looks at unique elements.
    these_aggs <- aggregations[mapply(aggregations$group_by,
                                      FUN=function(x) {setequal(x, agg_group)
                                      }) & aggregations$geo_level == geo_level, ]

    dfs_out <- summarize_aggs(df, geo_crosswalk, these_aggs, geo_level, params)

    ## To display other response columns ("val", "sample_size", "se",
    ## "effective_sample_size", "represented"), add here.
    keep_vars <- c("val", "se", "sample_size", "represented")

    for (agg_id in names(dfs_out)) {
      agg_metric <- aggregations$name[aggregations$id == agg_id]
      map_old_new_names <- keep_vars
      names(map_old_new_names) <- paste(keep_vars, agg_metric, sep="_")

      dfs_out[[agg_id]] <- rename(
        dfs_out[[agg_id]][, c(agg_group, keep_vars)], all_of(map_old_new_names))
    }

    if ( length(dfs_out) != 0 ) {
      df_out <- dfs_out %>% reduce(full_join, by=agg_group, suff=c("", ""))
      write_contingency_tables(df_out, params, geo_level, agg_group)
    }
  }
}

#' Process aggregations to make formatting more consistent
#'
#' Parse grouping variables for geolevel, and save to new column for easy
#' access. If none, assume national. If `metric` is a multiple choice item,
#' include it in list of grouping variables so levels are included in output
#' CSV. Alphabetize grouping variables; columns are saved to output CSV in this
#' order.
#'
#' Most columns specified in `aggregations` are converted into the appropriate
#' format (binary response codes -> logical, etc). Multi-select `metrics` are
#' turned into a series of binary columns. Each binary is given its own
#' aggregation, sharing grouping variables and other settings with the original
#' multi-select agg.
#'
#' @param df Data frame of individual response data.
#' @param aggregations Data frame with columns `name`, `var_weight`, `metric`,
#'   `group_by`, `compute_fn`, `post_fn`. Each row represents one aggregate
#'   to report. `name` is the aggregate's base column name; `var_weight` is the
#'   column to use for its weights; `metric` is the column of `df` containing the
#'   response value. `group_by` is a list of variables to aggregate
#'   over. `compute_fn` is the function that computes
#'   the aggregate response given many rows of data. `post_fn` is applied to the
#'   aggregate data after megacounty aggregation, and can perform any final
#'   calculations necessary.
#' @param cw_list Named list of geographic crosswalks, each of which maps a zip5
#'   to a geographic level such as county or state. Aggregates will be produced
#'   for each geographic level.
#'
#' @return list of data frame of individual response data and user-set data
#' frame of desired aggregations
#'
#' @export
post_process_aggs <- function(df, aggregations, cw_list) {
  aggregations$geo_level <- NA
  for (agg_ind in seq_along(aggregations$group_by)) {
    # Find geo_level, if any, present in provided group_by vars
    geo_level <- intersect(aggregations$group_by[agg_ind][[1]], names(cw_list))

    # Add implied geo_level to each group_by. Order alphabetically. Replace
    # geo_level with generic "geo_id" var. Remove duplicate grouping vars.
    if (length(geo_level) > 1) {
      stop('more than one geo type provided for a single aggregation')

    } else if (length(geo_level) == 0) {
      # Presume national grouping
      geo_level <- "nation"
      aggregations$group_by[agg_ind][[1]] <-
        sort(append(aggregations$group_by[agg_ind][[1]], "geo_id"))

    } else {
      aggregations$group_by[agg_ind][[1]][
        aggregations$group_by[agg_ind][[1]] == geo_level] <- "geo_id"
      aggregations$group_by[agg_ind][[1]] <-
        sort(unique(aggregations$group_by[agg_ind][[1]]))
    }

    aggregations$geo_level[agg_ind] <- geo_level

    # Multiple choice metrics should also be included in the group_by vars
    if (startsWith(aggregations$metric[agg_ind], "mc_")) {
      if ( !(aggregations$metric[agg_ind] %in%
             aggregations$group_by[agg_ind][[1]]) ) {
        aggregations$group_by[agg_ind][[1]] <-
          c(aggregations$group_by[agg_ind][[1]], aggregations$metric[agg_ind])
      }
    }
  }

  # Convert columns used in aggregations to appropriate format
  #   - binary columns are recoded to 0/1
  #   - numeric items are force converted to numeric
  #   - multi-select items are converted to a series of binary columns, one for
  # each unique level/response code; multi-select used for grouping are left as-is.
  #   - multiple choice items are left as-is

  #### TODO: How do we want to handle multi-select items when used for grouping?
<<<<<<< HEAD
  agg_groups <- unique(aggregations$group_by)
  group_cols_to_convert <- unique(do.call(c, agg_groups))
  group_cols_to_convert <- group_cols_to_convert[startsWith(group_cols_to_convert, "b_")]

  metric_cols_to_convert <- unique(aggregations$metric)
  
  for (col_var in c(group_cols_to_convert, metric_cols_to_convert)) {
    if ( is.null(df[[col_var]]) ) {
      aggregations <- aggregations[aggregations$metric != col_var &
                                     !mapply(aggregations$group_by,
                                             FUN=function(x) {col_var %in% x}), ]
      msg_plain(
        paste0(
          col_var, " is not defined. Removing all aggregations that use it. ", 
          nrow(aggregations), " remaining")
      )
=======
  group_cols <- unique(do.call(c, aggregations$group_by))
  group_cols <- group_cols[group_cols != "geo_id"]

  metric_cols <- unique(aggregations$metric)
  
  cols_check_available <- unique(c(group_cols, metric_cols))
  available <- cols_check_available %in% names(df)
  cols_not_available <- cols_check_available[ !available ]
  for (col_var in cols_not_available) {
    # Remove from aggregations
    aggregations <- aggregations[aggregations$metric != col_var &
                                   !mapply(aggregations$group_by,
                                           FUN=function(x) {col_var %in% x}), ]
    msg_plain(paste0(
        col_var, " is not defined. Removing all aggregations that use it. ",
        nrow(aggregations), " remaining")
    )
  }

  cols_available <- cols_check_available[ available ]
  for (col_var in cols_available) {
    if ( col_var %in% group_cols & !(col_var %in% metric_cols) & !startsWith(col_var, "b_") ) {
>>>>>>> e483edc1
      next
    }

    if (startsWith(col_var, "b_")) { # Binary
      output <- code_binary(df, aggregations, col_var)
    } else if (startsWith(col_var, "n_")) { # Numeric free response
      output <- code_numeric_freeresponse(df, aggregations, col_var)
<<<<<<< HEAD
    } else { # Multiple choice and everything else
=======
    } else if (startsWith(col_var, "ms_")) { # Multi-select
      output <- code_multiselect(df, aggregations, col_var)
    } else {
      # Multiple choice and variables that are formatted differently
>>>>>>> e483edc1
      output <- list(df, aggregations)
    }
    df <- output[[1]]
    aggregations <- output[[2]]
  }

  return(list(df, aggregations))
}

#' Perform calculations across all groupby levels for all aggregations.
#'
#' @param df a data frame of survey responses
#' @param crosswalk_data An aggregation, such as zip => county or zip => state,
#'   as a data frame with a "zip5" column to join against.
#' @param aggregations Data frame with columns `name`, `var_weight`, `metric`,
#'   `group_by`, `compute_fn`, `post_fn`. Each row represents one aggregate
#'   to report. `name` is the aggregate's base column name; `var_weight` is the
#'   column to use for its weights; `metric` is the column of `df` containing the
#'   response value. `group_by` is a list of variables used to perform the
#'   aggregations over. `compute_fn` is the function that computes
#'   the aggregate response given many rows of data. `post_fn` is applied to the
#'   aggregate data after megacounty aggregation, and can perform any final
#'   calculations necessary.
#' @param geo_level a string of the current geo level, such as county or state,
#'   being used
#' @param params a named list with entries "s_weight", "s_mix_coef",
#'   "num_filter"
#'
#' @importFrom dplyr inner_join bind_rows filter group_by summarize across all_of
#' @importFrom parallel mclapply
#' @importFrom stats complete.cases
#'
#' @export
summarize_aggs <- function(df, crosswalk_data, aggregations, geo_level, params) {
  if ( nrow(df) == 0 ) {
    return( list() )
  }
  
  ## We do batches of just one set of groupby vars at a time, since we have
  ## to select rows based on this.
  assert( length(unique(aggregations$group_by)) == 1 )

  if ( length(unique(aggregations$name)) < nrow(aggregations) ) {
    stop("all aggregations using the same set of groupby variables must have unique names")
  }

  ## dplyr complains about joining a data.table, saying it is likely to be
  ## inefficient; profiling shows the cost to be negligible, so shut it up
  df <- suppressWarnings(inner_join(df, crosswalk_data, by = "zip5"))

  groupby_vars <- aggregations$group_by[[1]]

  if (all(groupby_vars %in% names(df))) {
    # Find all unique groups and frequency, saved in column `Freq`
    unique_groups_counts <- as.data.frame(
      table(df[, groupby_vars, with=FALSE], exclude=NULL, dnn=groupby_vars), 
      stringsAsFactors=FALSE
    )
    unique_groups_counts <- unique_groups_counts[
      complete.cases(unique_groups_counts[, groupby_vars]),
    ]
  } else {
    msg_plain(
      sprintf(
        "not all of groupby columns %s available in data; skipping aggregation",
        paste(groupby_vars, collapse=", ")
      ))
  }

  if ( !exists("unique_groups_counts") || nrow(unique_groups_counts) == 0 ) {
    return( list() )
  }
  
  # If grouping by county, combine low-count counties into megacounties by state
  # prior to aggregation to reduce threads and associated memory needed later.
  if (geo_level == "county") {
    small_groups <- filter(unique_groups_counts, Freq < params$num_filter)
    unique_groups_counts <- filter(unique_groups_counts, Freq >= params$num_filter)

    small_groups$geo_id <- make_megacounty_fips(small_groups$geo_id)
    # Combine small groups by new megacounty FIPS.
    small_groups <- group_by(small_groups, across(all_of(groupby_vars))) %>%
      summarize(Freq = sum(Freq))

    unique_groups_counts <- rbind(unique_groups_counts, small_groups)
  }
  
  # Drop groups with less than threshold samples.
  unique_groups_counts <- filter(unique_groups_counts, Freq >= params$num_filter)
  if (nrow(unique_groups_counts) == 0) {
    return( list() )
  }
  
  # Filter on data.table in `calculate_group` requires that columns and filter
  # values are of the same type.
  for (col_var in groupby_vars) {
    if ( class(df[[col_var]]) != class(unique_groups_counts[[col_var]]) ) {
      class(unique_groups_counts[[col_var]]) <- class(df[[col_var]])
    }
  }

  ## Set an index on the groupby var columns so that the groupby step can be
  ## faster; data.table stores the sort order of the column and
  ## uses a binary search to find matching values, rather than a linear scan.
  setindexv(df, groupby_vars)

  calculate_group <- function(ii) {
    target_group <- unique_groups_counts[ii, groupby_vars, drop=FALSE]
    # Use data.table's index to make this filter efficient
    out <- summarize_aggregations_group(
      df[as.list(target_group), on=names(target_group)],
      aggregations,
      target_group,
      geo_level,
      params)

    return(out)
  }

  if (params$parallel) {
    dfs <- mclapply(seq_along(unique_groups_counts[[1]]), calculate_group)
  } else {
    dfs <- lapply(seq_along(unique_groups_counts[[1]]), calculate_group)
  }

  ## Now we have a list, with one entry per groupby level, each containing a
  ## list of one data frame per aggregation. Rearrange it.
  dfs_out <- list()
  for (aggregation in aggregations$id) {
    dfs_out[[aggregation]] <- bind_rows( lapply(dfs, function(groupby_levels) {
      groupby_levels[[aggregation]]
    }))
  }

  ## Do post-processing.
  for (row in seq_len(nrow(aggregations))) {
    aggregation <- aggregations$id[row]
    groupby_vars <- aggregations$group_by[[row]]
    post_fn <- aggregations$post_fn[[row]]

    dfs_out[[aggregation]] <- dfs_out[[aggregation]][
      rowSums(is.na(dfs_out[[aggregation]][, c("val", "sample_size", groupby_vars)])) == 0,
    ]

    dfs_out[[aggregation]] <- apply_privacy_censoring(dfs_out[[aggregation]], params)

    ## *After* gluing together megacounties, apply the post-function
    dfs_out[[aggregation]] <- post_fn(dfs_out[[aggregation]])
  }

  return(dfs_out)
}

#' Produce estimates for all indicators in a specific target group.
#'
#' @param group_df Data frame containing all data needed to estimate one group.
#'   Estimates for `target_group` will be based on all of this data.
#' @param aggregations Aggregations to report. See `produce_aggregates()`.
#' @param target_group A `data.table` with one row specifying the grouping
#'   variable values used to select this group.
#' @param geo_level a string of the current geo level, such as county or state,
#'   being used
#' @param params Named list of configuration options.
#'
#' @importFrom tibble add_column as_tibble
#' @importFrom dplyr %>%
#'
#' @export
summarize_aggregations_group <- function(group_df, aggregations, target_group, geo_level, params) {
  ## Prepare outputs.
  dfs_out <- list()
  for (row in seq_along(aggregations$id)) {
    aggregation <- aggregations$id[row]

    dfs_out[[aggregation]] <- target_group %>%
      as.list %>%
      as_tibble %>%
      add_column(val=NA_real_,
                 se=NA_real_,
                 sample_size=NA_real_,
                 effective_sample_size=NA_real_,
                 represented=NA_real_)
  }

  for (row in seq_along(aggregations$id)) {
    aggregation <- aggregations$id[row]
    metric <- aggregations$metric[row]
    var_weight <- aggregations$var_weight[row]
    compute_fn <- aggregations$compute_fn[[row]]

    agg_df <- group_df[!is.na(group_df[[var_weight]]) & !is.na(group_df[[metric]]), ]

    if (nrow(agg_df) > 0) {
      s_mix_coef <- params$s_mix_coef
      mixing <- mix_weights(agg_df[[var_weight]] * agg_df$weight_in_location,
                            s_mix_coef, params$s_weight)

      sample_size <- sum(agg_df$weight_in_location)
      total_represented <- sum(agg_df[[var_weight]] * agg_df$weight_in_location)

      ## TODO: See issue #764
      new_row <- compute_fn(
        response = agg_df[[metric]],
        weight = if (aggregations$skip_mixing[row]) { mixing$normalized_preweights } else { mixing$weights },
        sample_size = sample_size,
        total_represented = total_represented)

      dfs_out[[aggregation]]$val <- new_row$val
      dfs_out[[aggregation]]$se <- new_row$se
      dfs_out[[aggregation]]$sample_size <- sample_size
      dfs_out[[aggregation]]$effective_sample_size <- new_row$effective_sample_size
      dfs_out[[aggregation]]$represented <- new_row$represented
    }
  }

  return(dfs_out)
}<|MERGE_RESOLUTION|>--- conflicted
+++ resolved
@@ -29,22 +29,6 @@
 #'
 #' @export
 produce_aggregates <- function(df, aggregations, cw_list, params) {
-<<<<<<< HEAD
-  output <- post_process_aggs(df, aggregations, cw_list)
-  df <- output[[1]]
-  aggregations <- output[[2]]
-  
-  ## Keep only columns used in indicators, plus supporting columns.
-  group_vars <- unique( unlist(aggregations$group_by) )
-  df <- select(df, 
-               all_of(unique(aggregations$metric)), 
-               all_of(unique(aggregations$var_weight)), 
-               all_of( group_vars[group_vars != "geo_id"] ), 
-               zip5,
-               start_dt)
-  
-=======
->>>>>>> e483edc1
   msg_plain(paste0("Producing aggregates..."))
   ## For the date range lookups we do on df, use a data.table key. This puts the
   ## table in sorted order so data.table can use a binary search to find
@@ -56,8 +40,6 @@
   # Keep only obs in desired date range.
   df <- df[start_dt >= params$start_time & start_dt <= params$end_time]
 
-<<<<<<< HEAD
-=======
   output <- post_process_aggs(df, aggregations, cw_list)
   df <- output[[1]]
   aggregations <- output[[2]]
@@ -71,7 +53,6 @@
                zip5,
                start_dt)
 
->>>>>>> e483edc1
   agg_groups <- unique(aggregations[c("group_by", "geo_level")])
 
   # For each unique combination of groupby_vars and geo level, run aggregation process once
@@ -188,24 +169,6 @@
   #   - multiple choice items are left as-is
 
   #### TODO: How do we want to handle multi-select items when used for grouping?
-<<<<<<< HEAD
-  agg_groups <- unique(aggregations$group_by)
-  group_cols_to_convert <- unique(do.call(c, agg_groups))
-  group_cols_to_convert <- group_cols_to_convert[startsWith(group_cols_to_convert, "b_")]
-
-  metric_cols_to_convert <- unique(aggregations$metric)
-  
-  for (col_var in c(group_cols_to_convert, metric_cols_to_convert)) {
-    if ( is.null(df[[col_var]]) ) {
-      aggregations <- aggregations[aggregations$metric != col_var &
-                                     !mapply(aggregations$group_by,
-                                             FUN=function(x) {col_var %in% x}), ]
-      msg_plain(
-        paste0(
-          col_var, " is not defined. Removing all aggregations that use it. ", 
-          nrow(aggregations), " remaining")
-      )
-=======
   group_cols <- unique(do.call(c, aggregations$group_by))
   group_cols <- group_cols[group_cols != "geo_id"]
 
@@ -228,7 +191,6 @@
   cols_available <- cols_check_available[ available ]
   for (col_var in cols_available) {
     if ( col_var %in% group_cols & !(col_var %in% metric_cols) & !startsWith(col_var, "b_") ) {
->>>>>>> e483edc1
       next
     }
 
@@ -236,14 +198,10 @@
       output <- code_binary(df, aggregations, col_var)
     } else if (startsWith(col_var, "n_")) { # Numeric free response
       output <- code_numeric_freeresponse(df, aggregations, col_var)
-<<<<<<< HEAD
-    } else { # Multiple choice and everything else
-=======
     } else if (startsWith(col_var, "ms_")) { # Multi-select
       output <- code_multiselect(df, aggregations, col_var)
     } else {
       # Multiple choice and variables that are formatted differently
->>>>>>> e483edc1
       output <- list(df, aggregations)
     }
     df <- output[[1]]
