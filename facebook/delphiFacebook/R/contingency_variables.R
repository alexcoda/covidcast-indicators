## Functions handling renaming, reformatting, or recoding response columns.

#' Rename question codes to informative descriptions.
#'
#' Column names beginning with "b_" are binary (T/F/NA); with "t_" are user-
#' entered text; with "n_" are user-entered numeric; with "mc_" are multiple
#' choice (where only a single response can be selected); and with "ms_" are
#' so-called multi-select, where multiple responses can be selected.
#'
#' Only binary responses with a third "I don't know" option are mapped from
#' response codes to interpretable values. Multiple choice, multi-select, and
#' pure binary (yes/no) questions use the original numeric response codes.
#'
#' @param input_data    Data frame of individual response data
#'
#' @return Data frame with descriptive column names
#'
#' @importFrom dplyr rename
#'
#' @export
make_human_readable <- function(input_data) {
  input_data <- remap_responses(input_data)
  input_data <- rename_responses(input_data)
  input_data$t_zipcode <- input_data$zip5 # Keep existing parsed zipcode column
  input_data <- create_derivative_columns(input_data)

  return(input_data)
}

#' Rename all columns to make more interpretable.
#'
#' @param df Data frame of individual response data.
#'
#' @return data frame of individual response data with newly mapped columns
rename_responses <- function(df) {
  # Named vector of new response names and the response codes they are replacing.
  # These columns are not available for aggregation:
  #   "t_zipcode" = "A3", -> Please use `zip5` instead
  #   "t_symptoms_other" = "B2_14_TEXT",
  #   "t_unusual_symptoms_other" = "B2c_14_TEXT",
  #   "t_gender_other" = "D1_4_TEXT",
  map_new_old_names <- c(
    ## free response
    # Either number ("n"; can be averaged although may need processing) or text ("t")
    "n_hh_num_sick" = "hh_number_sick", # A2
    "n_hh_num_children" = "A5_1",
    "n_hh_num_adults" = "A5_2",
    "n_hh_num_seniors" = "A5_3",
    "n_cmnty_num_sick" = "A4",
    "n_days_unusual_symptoms" = "B2b",
    "n_contact_num_work" = "C10_1_1",
    "n_contact_num_shopping" = "C10_2_1",
    "n_contact_num_social" = "C10_3_1",
    "n_contact_num_other" = "C10_4_1",
    "n_hh_num_total" = "hh_number_total", # A2b from Waves <4 and summed A5 from Wave 4
    "n_highest_temp_f" = "Q40",
    "n_hh_num_children_old" = "D3", # Wave 1, etc versions of A5
    "n_hh_num_adults_not_self" = "D4",
    "n_hh_num_seniors_not_self" = "D5",

    ## binary response (b)
    ## generally, False (no) is mapped to 2 and True (yes/agreement) is mapped to 1
    "b_consent" = "S1",
    "b_hh_fever" = "hh_fever", # A1_1
    "b_hh_sore_throat" = "hh_sore_throat", # A1_2
    "b_hh_cough" = "hh_cough", # A1_3
    "b_hh_shortness_of_breath" = "hh_short_breath", # A1_4
    "b_hh_difficulty_breathing" = "hh_diff_breath", # A1_5
    "b_tested_ever" = "B8",
    "b_tested_14d" = "t_tested_14d", # B10; "No" coded as 3, but dealt with in conversion to "t_tested_14d"
    "b_wanted_test_14d" = "t_wanted_test_14d", # B12
    "b_state_travel" = "C6", # c_travel_state
    "b_contact_tested_pos" = "C11",
    "b_contact_tested_pos_hh" = "C12",
    "b_hispanic" = "D6",
    "b_worked_4w" = "D9",
    "b_worked_outside_home_4w" = "D10",
    "b_took_temp" = "B3",
    "b_flu_shot_12m" = "C2",
    "b_worked_outside_home_5d" = "c_work_outside_5d", # C3
    "b_worked_healthcare_5d" = "C4",
    "b_worked_nursing_home_5d" = "C5",
    "b_anxious" = "mh_anxious", # Binary version of C8_1
    "b_depressed" = "mh_depressed", # Binary version of C8_2
    "b_isolated" = "mh_isolated", # Binary version of C8_3
    "b_worried_family_ill" = "mh_worried_ill", # Binary version of C9
    "b_public_mask_often" = "c_mask_often", # Binary version of C14
    "b_tested_pos_14d" = "t_tested_positive_14d", # B10a; binary with an "I don't know" (3) option
    "b_tested_pos_ever" = "B11", # binary with an "I don't know" (3) option
    "b_have_cli" = "is_cli", # Based on symptoms in A1
    "b_have_ili" = "is_ili", # Based on symptoms in A1
    "b_cmnty_have_cli" = "community_yes",
    "b_hh_or_cmnty_have_cli" = "hh_community_yes",
    # Wave 5 additions
    "b_flu_shot_jun2020" = "C17", # binary with "I don't know" option
    "b_children_grade_prek_k" = "E1_1", # binary with "I don't know" option
    "b_children_grade_1_5" = "E1_2", # binary with "I don't know" option
    "b_children_grade_6_8" = "E1_3", # binary with "I don't know" option
    "b_children_grade_9_12" = "E1_4", # binary with "I don't know" option
    "b_children_fulltime_school" = "E2_1", # binary with "I don't know" option
    "b_children_parttime_school" = "E2_2", # binary with "I don't know" option
    # Wave 6 additions
    "b_had_cov_vaccine" = "V1",
    "b_accept_cov_vaccine" = "v_accept_covid_vaccine", # Binary version of V3; "definitely" and "probably" vaccinate map to TRUE
    "b_vaccine_likely_friends" = "v_vaccine_likely_friends", # Binary version of V4_1
    "b_vaccine_likely_local_health" = "v_vaccine_likely_local_health", # Binary version of V4_2
    "b_vaccine_likely_who" = "v_vaccine_likely_who", # Binary version of V4_3
    "b_vaccine_likely_govt_health" = "v_vaccine_likely_govt_health", # Binary version of V4_4
    "b_vaccine_likely_politicians" = "v_vaccine_likely_politicians", # Binary version of V4_5
<<<<<<< HEAD
    # Wave 7 additions
    "b_received_2_vaccine_doses" = "v_received_2_vaccine_doses", # Binary version of V2
    
=======

>>>>>>> 053c3e6d
    ## multiple choice (mc)
    ## Can only select one of n > 2 choices
    "mc_state" = "A3b",
    "mc_mask_often" = "C14",
    "mc_anxiety" = "C8_1",
    "mc_depression" = "C8_2",
    "mc_isolation" = "C8_3",
    "mc_worried_family_ill" = "C9",
    "mc_financial_worry" = "C15",
    "mc_gender" = "D1",
    "mc_age" = "D2",
    "mc_race" = "D7",
    "mc_education" = "D8",
    "mc_occupational_group" = "Q64",
    "mc_job_type_cmnty_social" = "Q65",
    "mc_job_type_education" = "Q66",
    "mc_job_type_arts_media" = "Q67",
    "mc_job_type_healthcare" = "Q68",
    "mc_job_type_healthcare_support" = "Q69",
    "mc_job_type_protective" = "Q70",
    "mc_job_type_food" = "Q71",
    "mc_job_type_maintenance" = "Q72",
    "mc_job_type_personal_care" = "Q73",
    "mc_job_type_sales" = "Q74",
    "mc_job_type_office_admin" = "Q75",
    "mc_job_type_construction" = "Q76",
    "mc_job_type_repair" = "Q77",
    "mc_job_type_production" = "Q78",
    "mc_job_type_transport" = "Q79",
    "mc_occupational_group_other" = "Q80",
    "mc_cough_mucus" = "B4",
    "mc_tested_current_illness" = "B5",
    "mc_hospital" = "B6",
    "mc_social_avoidance" = "C7",
    "mc_financial_threat" = "Q36",
    "mc_pregnant" = "D1b", # Somewhat of a binary response (yes, no, prefer not to answer, and not applicable)
    # Wave 5 additions
    "mc_cmnty_mask_prevalence" = "C16",
    # Wave 6 additions
    "mc_accept_cov_vaccine" = "V3",
    "mc_num_cov_vaccine_doses" = "V2",
    "mc_vaccine_likely_friends" = "V4_1",
    "mc_vaccine_likely_local_health" = "V4_2",
    "mc_vaccine_likely_who" = "V4_3",
    "mc_vaccine_likely_govt_health" = "V4_4",
    "mc_vaccine_likely_politicians" = "V4_5",
    # Wave 7 additions
    "mc_concerned_sideeffects" = "V9",

    ## multiselect (ms)
    ## Can select more than one choice; saved as comma-separated list of choice codes
    "ms_symptoms" = "B2",
    "ms_unusual_symptoms" = "B2c",
    "ms_medical_care" = "B7",
    "ms_reasons_tested_14d" = "B10b",
    "ms_reasons_not_tested_14d" = "B12a",
    "ms_trips_outside_home" = "C13",
    "ms_mask_outside_home" = "C13a",
    "ms_comorbidities" = "C1",
    # Wave 5 additions
    "ms_school_safety_measures" = "E3",

    ## other (created in previous data-cleaning steps)
    "n_num_symptoms" = "cnt_symptoms", # Based on symptoms in A1
    "n_hh_prop_cli" = "hh_p_cli", # Based on symptoms in A1, and hh sick and total counts
    "n_hh_prop_ili" = "hh_p_ili" # Based on symptoms in A1, and hh sick and total counts
  )

  map_new_old_names <- map_new_old_names[!(names(map_new_old_names) %in% names(df))]
  df <- rename(df, map_new_old_names[map_new_old_names %in% names(df)])

  return(df)
}

#' Remap binary columns, race, and others to make more interpretable.
#'
#' @param df Data frame of individual response data.
#'
#' @return data frame of individual response data with newly mapped columns
remap_responses <- function(df) {
  msg_plain(paste0("Mapping response codes to meaningful strings..."))
  # Map responses with multiple races selected into a single category.
  if ("D7" %in% names(df)) {
    df[grepl(",", df$D7), "D7"] <- "multiracial"
  }

  # Map "I don't know" to NA in otherwise binary columns.
  df <- remap_response(df, "B11", c("1"=1, "2"=0, "3"=NA)) %>%
    remap_response("C17", c("1"=1, "4"=0, "2"=NA)) %>%

    remap_response("E1_1", c("1"=1, "2"=0, "5"=NA)) %>%
    remap_response("E1_2", c("1"=1, "2"=0, "5"=NA)) %>%
    remap_response("E1_3", c("1"=1, "2"=0, "5"=NA)) %>%
    remap_response("E1_4", c("1"=1, "2"=0, "5"=NA)) %>%

    remap_response("E2_1", c("2"=1, "3"=0, "4"=NA)) %>%
    remap_response("E2_2", c("2"=1, "3"=0, "4"=NA))

  ## Specifies human-readable values that response codes correspond to for each
  ## question. `default` is the value that all non-specified response codes map
  ## to. Please avoid including commas or other punctuation in replacement
  ## strings for ease of down-stream usage.
  map_old_new_responses <- list(
    D2=list(
      "map"=c(
<<<<<<< HEAD
        "1"="18-24", 
        "2"="25-44", 
        "3"="25-44", 
        "4"="45-64", 
        "5"="45-64", 
        "6"="65+", 
        "7"="65+"),
=======
        "1"="18-24",
        "2"="25-34",
        "3"="35-44",
        "4"="45-54",
        "5"="55-64",
        "6"="65-74",
        "7"="75+"),
>>>>>>> 053c3e6d
      "default"=NULL,
      "type"="mc"
    ),
    D7=list(
      "map"=c(
<<<<<<< HEAD
        "1"="American Indian or Alaska Native", 
        "2"="Asian", 
        "3"="Black or African American", 
        "4"="Native Hawaiian or Pacific Islander", 
        "5"="White", 
        "6"="Other", 
        "multiracial"="Other"),
=======
        "1"="American Indian or Alaska Native",
        "2"="Asian",
        "3"="Black or African American",
        "4"="Native Hawaiian or Pacific Islander",
        "5"="White",
        "6"="Other",
        "multiracial"="Multiracial"),
>>>>>>> 053c3e6d
      "default"=NULL,
      "type"="mc"
    ),
    V3=list(
      "map"=c(
        "1"="def vaccinate",
        "2"="prob vaccinate",
        "3"="prob not vaccinate",
        "4"="def not vaccinate"),
      "default"=NULL,
      "type"="mc"
    ),
    D1=list(
      "map"=c(
<<<<<<< HEAD
        "1"="Male", 
        "2"="Female", 
        "3"="Other", 
        "4"="Other", 
=======
        "1"="Male",
        "2"="Female",
        "3"="Non-binary",
        "4"="Other",
>>>>>>> 053c3e6d
        "5"=NA),
      "default"=NULL,
      "type"="mc"
    ),
    D8=list(
      "map"=c(
        "1"="Less than high school",
        "2"="High school graduate or equivalent",
        "3"="Some college",
        "4"="2 year degree",
        "5"="4 year degree",
        "6"="Master's degree",
        "7"="Professional degree",
        "8"="Doctorate"),
      "default"=NULL,
      "type"="mc"
    ),
    C1=list(
      "map"=c(
        "1"="Diabetes", # Waves 1-3; later separated into types 1 and 2
        "2"="Cancer",
        "3"="Heart disease",
        "4"="High blood pressure",
        "5"="Asthma",
        "6"="Chronic lung disease",
        "7"="Kidney disease",
        "8"="Autoimmune disorder",
        "9"="None listed",
        "10"="Type 2 diabetes",
        "11"="Compromised immune system",
        "12"="Type 1 diabetes"),
      "default"=NULL,
      "type"="ms"
    ),
    Q64=list(
      "map"=c(
        "1"="Community and social",
        "2"="Education",
        "3"="Arts and media",
        "4"="Healthcare practitioner",
        "5"="Healthcare support",
        "6"="Protective",
        "7"="Food",
        "8"="Building upkeep",
        "9"="Personal care",
        "10"="Sales",
        "11"="Administrative",
        "12"="Construction and extraction",
        "13"="Maintenance and repair",
        "14"="Production",
        "15"="Transportation and delivery",
        "16"="Other"),
      "default"=NULL,
      "type"="mc"
    )
  )


  for (col_var in names(map_old_new_responses)) {
    df <- remap_response(df, col_var,
                         map_old_new_responses[[col_var]][["map"]],
                         map_old_new_responses[[col_var]][["default"]],
                         map_old_new_responses[[col_var]][["type"]]
    )
  }
<<<<<<< HEAD
  
  msg_plain(paste0("Finished remapping response codes"))
=======

>>>>>>> 053c3e6d
  return(df)
}


#' Create new columns, based on existing ones, for use in aggregates.
#'
#' @param df Data frame of individual response data.
#'
#' @return data frame of individual response data with newly derived columns
#' 
#' @importFrom dplyr case_when
create_derivative_columns <- function(df) {
<<<<<<< HEAD
  # Make derivative columns.	
  if ("D11" %in% names(df)) {
    df$D11 <- case_when(
      df$D11 == 1 ~ 1,
      df$D11 == 2 ~ 0,
      TRUE ~ NA_real_
    )
  }
  if ("mc_pregnant" %in% names(df)) {
    df$b_pregnant <- case_when(
      df$mc_pregnant == 1 ~ 1,
      df$mc_pregnant == 2 ~ 0,
      TRUE ~ NA_real_
    )
  }

  df$b_any_comorbidity <- as.numeric(
    df$b_heart_disease == 1 | 
      df$b_cancer == 1 | df$b_chronic_kidney_disease == 1 | 
      df$b_chronic_lung_disease == 1 | df$b_diabetes == 1 | 
      df$b_immunocompromised == 1  
  )
 
  if ("mc_occupational_group" %in% names(df)) {	
    df$b_work_in_healthcare <- as.numeric(	
      df$mc_occupational_group == "Healthcare support" | df$mc_occupational_group == "Healthcare practitioner"	
    )	
  } else {	
    df$b_work_in_healthcare <- NA_real_	
  }	

  if ("mc_accept_cov_vaccine" %in% names(df)) {	
    df$b_hesitant_cov_vaccine <- as.numeric(	
      df$mc_accept_cov_vaccine == "prob not vaccinate" | df$mc_accept_cov_vaccine == "def not vaccinate"	
    )	
  } else {	
    df$b_hesitant_cov_vaccine <- NA_real_	
  }	
  
  if ("mc_concerned_sideeffects" %in% names(df)) {	
    df$b_concerned_sideeffects <- as.numeric(	
      df$mc_concerned_sideeffects == 1 | df$mc_concerned_sideeffects == 2	
    )	
  } else {	
    df$b_concerned_sideeffects <- NA_real_	
=======
  # Make derivative columns.
  if ("mc_occupational_group" %in% names(df)) {
    df$b_work_in_healthcare <- as.numeric(
      df$mc_occupational_group == "Healthcare support" | df$mc_occupational_group == "Healthcare practitioner"
    )
  } else {
    df$b_work_in_healthcare <- NA_real_
  }

  if ("mc_occupational_group" %in% names(df)) {

    df$b_65_or_older <- as.numeric(
      df$mc_age == "65-74" | df$mc_age == "75+"
    )
  } else {
    df$b_65_or_older <- NA_real_
  }

  if ("mc_accept_cov_vaccine" %in% names(df)) {
    df$b_hesitant_cov_vaccine <- as.numeric(
      df$mc_accept_cov_vaccine == "prob not vaccinate" | df$mc_accept_cov_vaccine == "def not vaccinate"
    )
  } else {
    df$b_hesitant_cov_vaccine <- NA_real_
>>>>>>> 053c3e6d
  }

  if ("mc_concerned_sideeffects" %in% names(df)) {
    df$b_concerned_sideeffects <- as.numeric(
      df$mc_concerned_sideeffects == 1 | df$mc_concerned_sideeffects == 2
    )
  } else {
    df$b_concerned_sideeffects <- NA_real_
  }

  df$b_hesitant_sideeffects <- as.numeric(
    df$b_hesitant_cov_vaccine & df$b_concerned_sideeffects
  )
<<<<<<< HEAD
  df$b_hesitant_sideeffects[df$wave < 7] <- NA_real_
  
  df$b_hesitant_sideeffects_2 <- case_when(
    is.na(df$b_hesitant_cov_vaccine) == TRUE ~ NA,
    is.na(df$b_concerned_sideeffects) == TRUE ~ NA,
    df$wave < 7 ~ NA,
    df$b_hesitant_cov_vaccine == 0 ~ NA,
    df$b_hesitant_cov_vaccine == 1 & df$b_concerned_sideeffects == 1 ~ TRUE,
    df$b_hesitant_cov_vaccine == 1 & df$b_concerned_sideeffects == 0 ~ FALSE,
    TRUE ~ NA
  )
  
=======

>>>>>>> 053c3e6d
  if ( "b_vaccine_likely_friends" %in% names(df) &
       "b_vaccine_likely_local_health" %in% names(df) &
       "b_vaccine_likely_who" %in% names(df) &
       "b_vaccine_likely_govt_health" %in% names(df) &
       "b_vaccine_likely_politicians" %in% names(df) ) {
    df$b_hesitant_trust_fam <- as.numeric(
      df$b_hesitant_cov_vaccine & df$b_vaccine_likely_friends
    )
    df$b_hesitant_trust_healthcare <- as.numeric(
      df$b_hesitant_cov_vaccine & df$b_vaccine_likely_local_health
    )
    df$b_hesitant_trust_who <- as.numeric(
      df$b_hesitant_cov_vaccine & df$b_vaccine_likely_who
    )
    df$b_hesitant_trust_govt <- as.numeric(
      df$b_hesitant_cov_vaccine & df$b_vaccine_likely_govt_health
    )
    df$b_hesitant_trust_politicians <- as.numeric(
      df$b_hesitant_cov_vaccine & df$b_vaccine_likely_politicians
    )
  } else {
    df$b_hesitant_trust_fam <- NA_real_
    df$b_hesitant_trust_healthcare <- NA_real_
    df$b_hesitant_trust_who <- NA_real_
    df$b_hesitant_trust_govt <- NA_real_
    df$b_hesitant_trust_politicians <- NA_real_
  }

<<<<<<< HEAD
  df$mc_CDC_race_ethnicity <- case_when(
    df$b_hispanic == 1 ~ "Hispanic",
    df$b_hispanic == 2 & df$mc_race == "American Indian or Alaska Native" ~ "Non-Hispanic American Indian or Alaska Native",
    df$b_hispanic == 2 & df$mc_race == "Asian" ~ "Non-Hispanic Asian",
    df$b_hispanic == 2 & df$mc_race == "Black or African American" ~ "Non-Hispanic Black",
    df$b_hispanic == 2 & df$mc_race == "Native Hawaiian or Pacific Islander" ~ "Non-Hispanic Native Hawaiian or Pacific Islander",
    df$b_hispanic == 2 & df$mc_race == "White" ~ "Non-Hispanic White",
    df$b_hispanic == 2 & df$mc_race == "Other" ~ "Non-Hispanic other or multiracial",
    TRUE ~ NA_character_
  )

=======
>>>>>>> 053c3e6d
  return(df)
}


#' Convert numeric response codes in a single survey item to values specified in
#' map. Returns as-is for numeric columns.
#'
#' Maps for recoding are set manually in `remap_responses`.
#'
#' @param df Data frame of individual response data.
#' @param col_var Name of response var to recode
#' @param map_old_new Named vector of new values we want to use; names are the
#'     original response codes
#' @param default Default to use if value is not explicitly remapped in
#'     `map_old_new`; often `NA`, `NA_character_`, etc. See `recode`
#'     [documentation](https://rdrr.io/cran/dplyr/man/recode.html) for more info
#' @param response_type Str indicating if response is binary, multiple choice, or
#'     multi-select.
#'
#' @importFrom dplyr recode
#' @importFrom parallel mcmapply
#' @importFrom readr write_csv
#'
#' @return list of data frame of individual response data with newly mapped column
remap_response <- function(df, col_var, map_old_new, default=NULL, response_type="b") {
  if (  is.null(df[[col_var]]) | (response_type == "b" & FALSE %in% df[[col_var]]) | inherits(df[[col_var]], "logical") ) {
    # Column is missing/not in this wave or already in boolean format
    return(df)
  }

  if (response_type %in% c("b", "mc")) {
    df[[col_var]] <- recode(df[[col_var]], !!!map_old_new, .default=default)
  } else if (response_type == "ms") {
    msg_plain(paste0("Mapping response codes for ", col_var, " to meaningful strings..."))
    
    split_col <- split_options(df[[col_var]])
    if (col_var == "C1") {
      msg_plain("Creating binary columns for subset of comorbidities")
      df$b_heart_disease <- as.numeric(is_selected(split_col, "3"))
      df$b_cancer <- as.numeric(is_selected(split_col, "2"))
      df$b_chronic_kidney_disease <- as.numeric(is_selected(split_col, "7"))
      df$b_chronic_lung_disease <- as.numeric(is_selected(split_col, "6"))
      df$b_diabetes <- as.numeric(is_selected(split_col, "12") | is_selected(split_col, "10"))
      df$b_immunocompromised <- as.numeric(is_selected(split_col, "11"))
    }
    
    df[[col_var]] <- mcmapply(split_col, FUN=function(row) {
      if ( length(row) == 1 && all(is.na(row)) ) {
        NA
      } else {
        paste(recode(row, !!!map_old_new, .default=default), collapse=",")
      }
    })
  }
  
  return(df)
}


#' Wrapper for `remap_response` that returns `aggregations` also
#'
#' Assumes binary response variable and is coded with 1 = TRUE (agree), 2 = FALSE,
#' 3 = "I don't know"
#'
#' @param df Data frame of individual response data.
#' @param aggregations Data frame with columns `name`, `var_weight`, `metric`,
#'   `group_by`, `compute_fn`, `post_fn`. Each row represents one aggregate
#'   to report. `name` is the aggregate's base column name; `var_weight` is the
#'   column to use for its weights; `metric` is the column of `df` containing the
#'   response value. `group_by` is a list of variables used to perform the
#'   aggregations over. `compute_fn` is the function that computes
#'   the aggregate response given many rows of data. `post_fn` is applied to the
#'   aggregate data after megacounty aggregation, and can perform any final
#'   calculations necessary.
#' @param col_var Name of response var
#'
#' @return list of data frame of individual response data and user-set data
#' frame of desired aggregations
#'
#' @export
code_binary <- function(df, aggregations, col_var) {
  df <- remap_response(df, col_var, c("1"=1, "2"=0, "3"=NA))
  return(list(df, aggregations))
}

#' Convert a single multi-select response column to a set of boolean columns.
#'
#' Update aggregations table to use new set of columns where `col_var` had
#' previously been used as the metric to aggregate. Does not change columns
#' referenced in `groupby`
#'
#' @param df Data frame of individual response data.
#' @param aggregations Data frame with columns `name`, `var_weight`, `metric`,
#'   `group_by`, `compute_fn`, `post_fn`. Each row represents one aggregate
#'   to report. `name` is the aggregate's base column name; `var_weight` is the
#'   column to use for its weights; `metric` is the column of `df` containing the
#'   response value. `group_by` is a list of variables used to perform the
#'   aggregations over. `compute_fn` is the function that computes
#'   the aggregate response given many rows of data. `post_fn` is applied to the
#'   aggregate data after megacounty aggregation, and can perform any final
#'   calculations necessary.
#' @param col_var Name of response var
#'
#' @return list of data frame of individual response data and user-set data
#' frame of desired aggregations
#'
#' @importFrom stats na.omit
#' @importFrom tibble add_row
#' @importFrom stringi stri_replace_all
#'
#' @export
code_multiselect <- function(df, aggregations, col_var) {
  # Get unique response codes. Sort alphabetically.
  response_codes <- sort( na.omit(
    unique(do.call(c, strsplit(unique(df[[col_var]]), ",")))))

  # Turn each response code into a new binary col
  new_binary_cols <- as.character(lapply(
    response_codes,
    function(code) {
      paste(col_var,
            stri_replace_all(code, "_", fixed=" "),
            sep="_")
      }
    ))
  #### TODO: eval(parse()) here is not the best approach, but I can't find another
  # way to get col_var (a string) to be used as a var that references a column
  # rather than as an actual string. This approach causes a shallow copy to be
  # made (warning is raised).
  df[!is.na(df[[col_var]]), c(new_binary_cols) :=
       lapply(response_codes, function(code) {
         as.numeric( grepl(sprintf("^%s$", code), eval(parse(text=col_var))) |
                       grepl(sprintf("^%s,", code), eval(parse(text=col_var))) |
                       grepl(sprintf(",%s$", code), eval(parse(text=col_var))) |
                       grepl(sprintf(",%s,", code), eval(parse(text=col_var))) )
       })]

  # Update aggregations table
  old_rows <- aggregations[aggregations$metric == col_var, ]
  for (row_ind in seq_along(old_rows$id)) {
    old_row <- old_rows[row_ind, ]

    for (col_ind in seq_along(new_binary_cols)) {
      new_row <- old_row
      response_code <- response_codes[col_ind]

      new_row$name <- paste(old_row$name,
                            stri_replace_all(response_code, "_", fixed=" "),
                            sep="_")
      new_row$id <- paste(old_row$id, response_code, sep="_")
      new_row$metric <- new_binary_cols[col_ind]
      aggregations <- add_row(aggregations, new_row)
    }
  }

  return(list(df, aggregations[aggregations$metric != col_var, ]))
}

#' Convert a single free response column to numeric.
#'
#' @param df Data frame of individual response data.
#' @param aggregations Data frame with columns `name`, `var_weight`, `metric`,
#'   `group_by`, `compute_fn`, `post_fn`. Each row represents one aggregate
#'   to report. `name` is the aggregate's base column name; `var_weight` is the
#'   column to use for its weights; `metric` is the column of `df` containing the
#'   response value. `group_by` is a list of variables used to perform the
#'   aggregations over. `compute_fn` is the function that computes
#'   the aggregate response given many rows of data. `post_fn` is applied to the
#'   aggregate data after megacounty aggregation, and can perform any final
#'   calculations necessary.
#' @param col_var Name of response var
#'
#' @return list of data frame of individual response data and user-set data
#' frame of desired aggregations
#'
#' @export
code_numeric_freeresponse <- function(df, aggregations, col_var) {
  df[[col_var]] <- as.numeric(df[[col_var]])
  return(list(df, aggregations))
}<|MERGE_RESOLUTION|>--- conflicted
+++ resolved
@@ -107,13 +107,9 @@
     "b_vaccine_likely_who" = "v_vaccine_likely_who", # Binary version of V4_3
     "b_vaccine_likely_govt_health" = "v_vaccine_likely_govt_health", # Binary version of V4_4
     "b_vaccine_likely_politicians" = "v_vaccine_likely_politicians", # Binary version of V4_5
-<<<<<<< HEAD
     # Wave 7 additions
     "b_received_2_vaccine_doses" = "v_received_2_vaccine_doses", # Binary version of V2
     
-=======
-
->>>>>>> 053c3e6d
     ## multiple choice (mc)
     ## Can only select one of n > 2 choices
     "mc_state" = "A3b",
@@ -219,7 +215,6 @@
   map_old_new_responses <- list(
     D2=list(
       "map"=c(
-<<<<<<< HEAD
         "1"="18-24", 
         "2"="25-44", 
         "3"="25-44", 
@@ -227,21 +222,11 @@
         "5"="45-64", 
         "6"="65+", 
         "7"="65+"),
-=======
-        "1"="18-24",
-        "2"="25-34",
-        "3"="35-44",
-        "4"="45-54",
-        "5"="55-64",
-        "6"="65-74",
-        "7"="75+"),
->>>>>>> 053c3e6d
       "default"=NULL,
       "type"="mc"
     ),
     D7=list(
       "map"=c(
-<<<<<<< HEAD
         "1"="American Indian or Alaska Native", 
         "2"="Asian", 
         "3"="Black or African American", 
@@ -249,15 +234,6 @@
         "5"="White", 
         "6"="Other", 
         "multiracial"="Other"),
-=======
-        "1"="American Indian or Alaska Native",
-        "2"="Asian",
-        "3"="Black or African American",
-        "4"="Native Hawaiian or Pacific Islander",
-        "5"="White",
-        "6"="Other",
-        "multiracial"="Multiracial"),
->>>>>>> 053c3e6d
       "default"=NULL,
       "type"="mc"
     ),
@@ -272,17 +248,10 @@
     ),
     D1=list(
       "map"=c(
-<<<<<<< HEAD
         "1"="Male", 
         "2"="Female", 
         "3"="Other", 
         "4"="Other", 
-=======
-        "1"="Male",
-        "2"="Female",
-        "3"="Non-binary",
-        "4"="Other",
->>>>>>> 053c3e6d
         "5"=NA),
       "default"=NULL,
       "type"="mc"
@@ -348,12 +317,8 @@
                          map_old_new_responses[[col_var]][["type"]]
     )
   }
-<<<<<<< HEAD
-  
+
   msg_plain(paste0("Finished remapping response codes"))
-=======
-
->>>>>>> 053c3e6d
   return(df)
 }
 
@@ -366,7 +331,6 @@
 #' 
 #' @importFrom dplyr case_when
 create_derivative_columns <- function(df) {
-<<<<<<< HEAD
   # Make derivative columns.	
   if ("D11" %in% names(df)) {
     df$D11 <- case_when(
@@ -412,32 +376,6 @@
     )	
   } else {	
     df$b_concerned_sideeffects <- NA_real_	
-=======
-  # Make derivative columns.
-  if ("mc_occupational_group" %in% names(df)) {
-    df$b_work_in_healthcare <- as.numeric(
-      df$mc_occupational_group == "Healthcare support" | df$mc_occupational_group == "Healthcare practitioner"
-    )
-  } else {
-    df$b_work_in_healthcare <- NA_real_
-  }
-
-  if ("mc_occupational_group" %in% names(df)) {
-
-    df$b_65_or_older <- as.numeric(
-      df$mc_age == "65-74" | df$mc_age == "75+"
-    )
-  } else {
-    df$b_65_or_older <- NA_real_
-  }
-
-  if ("mc_accept_cov_vaccine" %in% names(df)) {
-    df$b_hesitant_cov_vaccine <- as.numeric(
-      df$mc_accept_cov_vaccine == "prob not vaccinate" | df$mc_accept_cov_vaccine == "def not vaccinate"
-    )
-  } else {
-    df$b_hesitant_cov_vaccine <- NA_real_
->>>>>>> 053c3e6d
   }
 
   if ("mc_concerned_sideeffects" %in% names(df)) {
@@ -451,7 +389,7 @@
   df$b_hesitant_sideeffects <- as.numeric(
     df$b_hesitant_cov_vaccine & df$b_concerned_sideeffects
   )
-<<<<<<< HEAD
+
   df$b_hesitant_sideeffects[df$wave < 7] <- NA_real_
   
   df$b_hesitant_sideeffects_2 <- case_when(
@@ -463,10 +401,7 @@
     df$b_hesitant_cov_vaccine == 1 & df$b_concerned_sideeffects == 0 ~ FALSE,
     TRUE ~ NA
   )
-  
-=======
-
->>>>>>> 053c3e6d
+
   if ( "b_vaccine_likely_friends" %in% names(df) &
        "b_vaccine_likely_local_health" %in% names(df) &
        "b_vaccine_likely_who" %in% names(df) &
@@ -495,7 +430,6 @@
     df$b_hesitant_trust_politicians <- NA_real_
   }
 
-<<<<<<< HEAD
   df$mc_CDC_race_ethnicity <- case_when(
     df$b_hispanic == 1 ~ "Hispanic",
     df$b_hispanic == 2 & df$mc_race == "American Indian or Alaska Native" ~ "Non-Hispanic American Indian or Alaska Native",
@@ -507,8 +441,6 @@
     TRUE ~ NA_character_
   )
 
-=======
->>>>>>> 053c3e6d
   return(df)
 }
 
