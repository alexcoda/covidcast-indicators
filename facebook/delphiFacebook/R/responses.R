#' Load all response datasets in a local directory
#'
#' Note that if some columns are not present in all files -- for example, if
#' survey questions changed and so newer data files have different columns --
#' the resulting data frame will contain all columns, with NAs in rows where
#' that column was not present.
#'
#' @param params a named listed containing a value named "input", a vector of
#'   paths to load by the function, and "input_dir", the directory where the
#'   input files are found
#' @return A data frame of all loaded data files concatenated into one data
#'   frame
#'
#' @importFrom dplyr bind_rows
#' @importFrom parallel mclapply
#' @export
load_responses_all <- function(params) {
  input_data <- vector("list", length(params$input))
  
  msg_plain(paste0("Loading ", length(params$input), " CSVs"))
  
<<<<<<< HEAD
  input_data <- mclapply(seq_along(input_data), function(i) {
=======
  map_fn <- ifelse(params$parallel, mclapply, lapply)
  input_data <- map_fn(seq_along(input_data), function(i) {
>>>>>>> e483edc1
    load_response_one(params$input[i], params)
  })
  
  msg_plain(paste0("Finished loading CSVs"))
  input_data <- bind_rows(input_data)
  msg_plain(paste0("Finished combining CSVs"))
  return(input_data)
}

#' Load a single set of responses
#'
#' @param input_filename  filename of the input CSV file
#' @param params          a named list containing a value named "input_dir", the directory
#'                        where the input file are found
#'
#' @importFrom stringi stri_split stri_extract stri_replace_all stri_replace
#' @importFrom readr read_lines cols locale col_character col_integer
#' @importFrom dplyr arrange desc case_when mutate if_else
#' @importFrom lubridate force_tz with_tz
#' @importFrom rlang .data
#' @export
load_response_one <- function(input_filename, params) {
  msg_plain(paste0("Reading ", input_filename))
  # read the input data; need to deal with column names manually because of header
  full_path <- file.path(params$input_dir, input_filename)

  # Qualtrics provides a row of JSON-encoded metadata entries. Extract the
  # timezone entry.
  meta_data <- read_csv(full_path, skip = 2L, n_max = 1L, col_names = FALSE)$X1
  tz_from <- stri_extract(meta_data, regex = "[a-zA-Z_]+/[a-zA-Z_]+")

  col_names <- stri_split(read_lines(full_path, n_max = 1L), fixed = ",")[[1]]
  col_names <- stri_replace_all(col_names, "", fixed = "\"")

  ## The CSVs have some columns with column-separated fields showing which of
  ## multiple options a user selected; readr would interpret these as thousand
  ## separators by default, so we tell it that no thousands separators are used.
  ## Sometimes readr gets confused and records the "Other" columns (*_TEXT) as
  ## logicals or multiple-choice columns as numeric, so we tell it that those
  ## are always character data.
  input_data <- read_csv(full_path, skip = 3L, col_names = col_names,
                         col_types = cols(
                           A2 = col_character(),
                           A3 = col_character(),
                           B2 = col_character(),
                           B2_14_TEXT = col_character(),
                           B2c = col_character(),
                           B2c_14_TEXT = col_character(),
                           B7 = col_character(),
                           B10b = col_character(),
                           B12a = col_character(),
                           C1 = col_character(),
                           C13 = col_character(),
                           C13a = col_character(),
                           C13b = col_character(),
                           C13c = col_character(),
                           D1_4_TEXT = col_character(),
                           D1b = col_integer(),
                           D7 = col_character(),
                           D11 = col_integer(),
                           E3 = col_character(),
                           Q_TerminateFlag = col_character(),
                           V1 = col_integer(),
                           V2 = col_integer(),
                           V2a = col_integer(),
                           V3 = col_integer(),
                           V4_1 = col_integer(),
                           V4_2 = col_integer(),
                           V4_3 = col_integer(),
                           V4_4 = col_integer(),
                           V4_5 = col_integer(),
                           V4a_1 = col_integer(),
                           V4a_2 = col_integer(),
                           V4a_3 = col_integer(),
                           V4a_4 = col_integer(),
                           V4a_5 = col_integer(),
                           V5a = col_character(),
                           V5b = col_character(),
                           V5c = col_character(),
                           V5d = col_character(),
                           V6 = col_character(),
                           V9 = col_integer(),
                           V11 = col_integer(),
                           V12 = col_integer(),
                           V13 = col_integer(),
                           V14_1 = col_character(),
                           V14_2 = col_character(),
                           Q65 = col_integer(),
                           Q66 = col_integer(),
                           Q67 = col_integer(),
                           Q68 = col_integer(),
                           Q69 = col_integer(),
                           Q70 = col_integer(),
                           Q71 = col_integer(),
                           Q72 = col_integer(),
                           Q73 = col_integer(),
                           Q74 = col_integer(),
                           Q75 = col_integer(),
                           Q76 = col_integer(),
                           Q77 = col_integer(),
                           Q78 = col_integer(),
                           Q79 = col_integer(),
                           Q80 = col_integer(),
                           V1 = col_integer()),
                         locale = locale(grouping_mark = ""))
  if (nrow(input_data) == 0) {
    return(tibble())
  }
  input_data <- arrange(input_data, desc(.data$StartDate))
  if (!("SurveyID" %in% names(input_data))) {
    # The first wave files didn't actually record their survey id
    input_data$SurveyID <- "SV_8zYl1sFN6fAFIxv"
  }

  # Occasionally we get single responses with no SurveyID, which prevents us
  # from knowing their wave. Discard.
  input_data <- filter(input_data, !is.na(SurveyID))

  # Convert A2 to integer, keeping only responses that are integers or have a
  # single value-less decimal place ("xx.0")
  input_data <- mutate(input_data,
                       A2 = if_else(grepl("^[0-9]+[.]?0?$", A2),
                                    as.integer(A2),
                                    NA_integer_))

  input_data$wave <- surveyID_to_wave(input_data$SurveyID)
  input_data$zip5 <- input_data$A3
  
  input_data <- bodge_v4_translation(input_data)
  input_data <- bodge_C6_C8(input_data)

  input_data <- code_symptoms(input_data)
  input_data <- code_hh_size(input_data)
  input_data <- code_mental_health(input_data)
  input_data <- code_mask_contact(input_data)
  input_data <- code_testing(input_data)
  input_data <- code_activities(input_data)
  input_data <- code_vaccines(input_data)

  # create testing variables

  # When a token begins with a hyphen, Qualtrics CSVs contain a lone single
  # quote in front, for some mysterious reason. Strip these from the token,
  # since they are erroneous and won't match with CIDs in weights files.
  input_data$token <- stri_replace(input_data$token, "-", regex = "^'-")

  # clean date time data, forcing to be in the "America/Los_Angeles" timezone
  input_data$start_dt <- force_tz(input_data$StartDate, tz_from)
  input_data$start_dt <- with_tz(input_data$start_dt, tz_to)
  input_data$date <- format(input_data$start_dt, "%Y-%m-%d", tz = tz_to)
  input_data$end_dt <- force_tz(input_data$EndDate, tz_from)
  input_data$end_dt <- with_tz(input_data$end_dt, tz_to)

  # clean the ZIP data
  input_data$zip5 <- stri_replace_all(input_data$zip5, "", regex = " *")
  input_data$zip5 <- stri_replace(input_data$zip5, "", regex ="-.*")

  # some people enter 9-digit ZIPs, which could make them easily identifiable in
  # the individual output files. rather than truncating to 5 digits -- which may
  # turn nonsense entered by some respondents into a valid ZIP5 -- we simply
  # replace these ZIPs with NA.
  input_data$zip5 <- ifelse(nchar(input_data$zip5) > 5, NA_character_,
                            input_data$zip5)

  return(input_data)
}

#' Filter responses for privacy and validity
#'
#' @param input_data data frame containing response data
#' @param params named list containing values "static_dir", "start_time", and
#'   "end_time"
#'
#' @importFrom dplyr anti_join filter
#' @importFrom rlang .data
#' @export
filter_responses <- function(input_data, params) {
  msg_plain(paste0("Filtering data..."))
<<<<<<< HEAD
  msg_plain(paste0("Sorting responses by start date"))
=======
>>>>>>> e483edc1
  input_data <- arrange(input_data, .data$StartDate)
  
  ## Remove invalid, duplicated, and out-of-range observations.
  # Take only the first instance of each token.
  # Take the right dates. We don't filter the start date because the aggregate
  # and individual data pipelines handle that themselves (aggregate in
  # particular needs data well before start_date)
  input_data <- filter(input_data, 
                       token != "", 
                       !duplicated(token), 
                       S1 == 1, 
                       DistributionChannel != "preview",
                       as.Date(date) <= params$end_date
  )
  msg_plain(paste0("Finished filtering data"))
  return(input_data)
}

#' Merge new data with archived data
#'
#' See the README for details on how the archive works and why it is necessary
#' to use the archive to check submitted tokens.
#'
#' @param input_data data frame containing the new response data
#' @param archive archive data read by `load_archive()`
#'
#' @return single data frame containing the merged data to be used for analysis
#' @importFrom dplyr bind_rows
#' @export
merge_responses <- function(input_data, archive) {
  msg_plain(paste0("Merging new and archived data..."))
  # First, merge the new data with the archived data, taking the first start
  # date for any given token. This allows for backfill. Note that the order
  # matters: since arrange() uses order(), which is a stable sort, ties will
  # result in the input data being used in preference over the archive data.
  # This means that if we run the pipeline, then change the input CSV, running
  # again will used the changed data instead of the archived data.
  msg_plain(paste0("Combining archive and new input data"))
  data <- bind_rows(input_data, archive$input_data)
  msg_plain(paste0("Sorting by start date"))
  data <- arrange(data, .data$StartDate)

  msg_plain(paste0("Removing duplicated tokens"))
  data <- data[!duplicated(data$token), ]

  # Next, filter out responses with tokens that were seen before in responses
  # started before even the responses in `data`. These are responses submitted
  # recently with tokens that were initially used long ago, before the data
  # contained in `archive$input_data`.
  msg_plain(paste0("Join on seen tokens from archive"))
  if (!is.null(archive$seen_tokens)) {
    data <- left_join(data, archive$seen_tokens,
                      by = "token", suffix = c("", ".seen"))
    data <- data[is.na(data$start_dt.seen) | data$start_dt <= data$start_dt.seen, ]
  }

  msg_plain(paste0("Finished merging new and archived data"))
  return(data)
}

#' Create variables needed for aggregation
#'
#' @param input_data   the input data frame of (filtered) responses
#'
#' @export
create_data_for_aggregation <- function(input_data)
{
  msg_plain(paste0("Creating data for aggregations..."))
  df <- input_data
  df$weight_unif <- 1.0
  df$day <- as.Date(df$date)

  msg_plain(paste0("Creating variables for CLI and ILI signals"))
  # create variables for cli and ili signals
  hh_cols <- c("hh_fever", "hh_sore_throat", "hh_cough", "hh_short_breath", "hh_diff_breath")
  df$cnt_symptoms <- apply(df[,hh_cols], 1, sum, na.rm = TRUE)
  df$hh_number_sick[df$cnt_symptoms <= 0] <- 0
  df$is_cli <- df$hh_fever & (
    df$hh_cough | df$hh_short_breath | df$hh_diff_breath
  )
  df$is_cli[is.na(df$is_cli)] <- FALSE
  df$is_ili <- df$hh_fever & (df$hh_sore_throat | df$hh_cough)
  df$is_ili[is.na(df$is_ili)] <- FALSE
  df$hh_p_cli <- 100 * df$is_cli * df$hh_number_sick / df$hh_number_total
  df$hh_p_ili <- 100 * df$is_ili * df$hh_number_sick / df$hh_number_total

  ### Create variables for community survey.
  ## Question A4: how many people you know in the local community (not your
  ## household) with CLI
  msg_plain(paste0("Creating variables for community signals"))
  df$community_yes <- as.numeric(as.numeric(df$A4) > 0)

  ## Whether you know someone in your local community *or* household who is
  ## sick.
  df$hh_community_yes <- as.numeric(as.numeric(df$A4) + df$hh_number_sick > 0)

  msg_plain(paste0("Finished creating data for aggregations..."))
  return(df)
}

#' Filter data that is appropriate for aggregation
#'
#' @param df data frame of responses
#' @param params list containing `static_dir`, indicating where to find ZIP data
#'   files, and `start_date`, indicating the first day for which estimates
#'   should be produced
#' @param lead_days Integer specifying how many days of data *before*
#'   `start_date` should be included in the data frame for aggregation. For
#'   example, if we expect up to four days of survey backfill and seven days of
#'   smoothing, we'd want to include at least 11 days of data before
#'   `start_date`, so estimates on `start_date` are based on the correct data.
#'
#' @importFrom dplyr filter
#' @export
filter_data_for_aggregation <- function(df, params, lead_days = 12L)
{
  msg_plain(paste0("Filtering data for aggregations..."))
  # Exclude responses with bad zips
  known_zips <- produce_zip_metadata(params$static_dir)
  df <- filter(df, 
               zip5 %in% known_zips$zip5,
               !is.na(hh_number_sick) & !is.na(hh_number_total),
               dplyr::between(hh_number_sick, 0L, 30L),
               dplyr::between(hh_number_total, 1L, 30L),
               hh_number_sick <= hh_number_total,
               day >= (as.Date(params$start_date) - lead_days),
  )

  msg_plain(paste0("Finished filtering data for aggregations"))
  return(df)
}

#' Fix translation error in Wave 6.
#'
#' In Wave 6's first deployment, some of the translations swapped the order of
#' responses in V4, so these responses can't be interpreted correctly. Rather
#' than recoding them, we simply delete non-English translations of V4.
#'
#' The updated deployment replaces V4 with V4a with correct translations. We
#' delete non-English V4 responses, then use V4a in place of V4 when present.
#' @param input_data data frame of responses, before subsetting to select
#'   variables
#' @return corrected data frame, where V4 is the authoritative column
#' @importFrom dplyr case_when
bodge_v4_translation <- function(input_data) {
  if (!("V4_1" %in% names(input_data)) &&
        !("V4a_1" %in% names(input_data))) {
    # Data unaffected; skip.
    return(input_data)
  }

  affected <- c("V4_1", "V4_2", "V4_3", "V4_4", "V4_5")
  corrected <- c("V4a_1", "V4a_2", "V4a_3", "V4a_4", "V4a_5")

  if (any(affected %in% names(input_data))) {
    # This wave is affected by the problem. Step 1: For any non-English results,
    # null out V4 responses. There are NAs because of filtering earlier in the
    # pipeline that incorrectly handles NA, so also remove these.
    non_english <- is.na(input_data$UserLanguage) | input_data$UserLanguage != "EN"
    for (col in affected) {
      input_data[non_english, col] <- NA
    }
  } else {
    # This wave does not have V4, only V4a. We will move V4a's responses into V4
    # below, so users do not need to know about our goof. Ensure the columns
    # exist so the later code can move data into them.
    for (col in affected) {
      input_data[[col]] <- NA
    }
  }

  # Step 2: If this data does not have V4a, stop.
  if (!("V4a_1" %in% names(input_data))) {
    return(input_data)
  }

  # Step 3: Wherever there are values in the new columns, move them to the old
  # columns.
  for (ii in seq_along(affected)) {
    bad <- affected[ii]
    good <- corrected[ii]

    input_data[[bad]] <- ifelse(
      !is.na(input_data[[good]]),
      input_data[[good]],
      input_data[[bad]]
    )
  }

  return(input_data)
}

#' Fix column names in Wave 10.
#'
#' In Wave 10's deployment, the meaning of items C6 and C8 changed (from "In the
#' past 5 days, have you traveled outside of your state?" and "In the past 5
#' days, how often have you... felt depressed?", etc, to "In the past 7
#' days..."), but the names were not changed. The names are changed in later
#' waves.
#'
#' We rename C6 and C8_\* to C6a and C8a_\*, respectively, to match the existing
#' naming scheme.
#' @param input_data data frame of responses, before subsetting to select
#'   variables
#' @return corrected data frame
#' @importFrom dplyr rename
bodge_C6_C8 <- function(input_data) {
  wave <- unique(input_data$wave)
  if ( wave != 10 ) {
    # Data unaffected; skip.
    return(input_data)
  }
  
  input_data <- rename(input_data,
                       C6a = C6,
                       C8a_1 = C8_1,
                       C8a_2 = C8_2,
                       C8a_3 = C8_3
  )

  return(input_data)
}

#' Create dataset for sharing with research partners
#'
#' Different survey waves may have different sets of questions. Here we report
#' all questions across any wave, along with a wave identifier so analysts know
#' which wave a user took.
#'
#' @param input_data data frame of responses
#' @param county_crosswalk crosswalk mapping ZIP5 to counties
#' @importFrom stringi stri_trim stri_replace_all
#' @importFrom dplyr left_join group_by filter ungroup select rename
#'
#' @export
create_complete_responses <- function(input_data, county_crosswalk)
{
  cols_to_report <- c(
    "start_dt", "end_dt", "date",
    "A1_1", "A1_2", "A1_3", "A1_4", "A1_5", "A2",
    "A2b", "A5_1", "A5_2", "A5_3", # A5 added in Wave 4
    "A3", "A3b", "A4",
    "B2", "B2_14_TEXT", "B2b", "B2c", "B2c_14_TEXT", "B3", "B4", "B5", "B6", "B7",
    "B8", "B10", "B10a", "B10b", "B12", "B12a", "B11", # added in Wave 4
    "C1", "C2", "C3", "C4", "C5", "C6", "C7", "C8_1", "C8_2", "C8_3", "C9", "C10_1_1", "C10_2_1",
    "C10_3_1", "C10_4_1", "C11", "C12",
    "C13", "C13a", "C14", "C15", # C13, C13a, C14, C15 added in Wave 4
    "D1", "D1_4_TEXT", "D1b", "D2", "D3", "D4", "D5",
    "D8", "D9", # D6-9 added in Wave 4; D6 & D7 withheld pending privacy procedures
    "Q36", "Q40",
    "Q64", "Q65", "Q66", "Q67", "Q68", "Q69", "Q70", "Q71", "Q72", "Q73", "Q74", "Q75",
    "Q76", "Q77", "Q78", "Q79", "Q80", # Q64-Q90 added in Wave 4
    "D10", # added in Wave 4
    "C16", "C17", "E1_1", "E1_2", "E1_3", "E1_4", "E2_1", "E2_2", "E3", # added in Wave 5
    "V1", "V2", "V3", "V4_1", "V4_2", "V4_3", "V4_4", "V4_5", # added in Wave 6
    "V9", # added in Wave 7,
    "V2a", "V5a", "V5b", "V5c", "V5d", "V6", "D11", # added in Wave 8
    "C6a", "C8a_1", "C8a_2", "C8a_3", "C13b", "C13c", "V11", "V12", "V13", "V14_1", "V14_2", # added in Wave 10
    "token", "wave", "UserLanguage",
    "zip5" # temporarily; we'll filter by this column later and then drop it before writing
  )

  # Not all cols are present in all waves; if our data does not include some
  # questions, don't report them.
  if (any(!(cols_to_report %in% names(input_data)))) {
    warning("Some columns not present in individual response data; skipping them: ",
            paste0(cols_to_report[!(cols_to_report %in% names(input_data))],
                   collapse = ", "))
    cols_to_report <- cols_to_report[cols_to_report %in% names(input_data)]
  }

  data_full <- input_data[, cols_to_report]
  data_full <- rename(data_full,
                      StartDatetime = .data$start_dt,
                      EndDatetime = .data$end_dt,
                      Date = .data$date)

  # Join with counties. First, take the *primary* county for each crosswalk
  # entry. Otherwise the output will have more than one row per response.
  cc <- group_by(county_crosswalk, .data$zip5)
  cc <- filter(cc, .data$weight_in_location == max(.data$weight_in_location))
  cc <- ungroup(cc)
  cc <- select(cc, -.data$weight_in_location)

  data_full <- left_join(data_full, cc, by = "zip5")

  data_full$StartDatetime <- format(data_full$StartDatetime)
  data_full$EndDatetime <- format(data_full$EndDatetime)

  # convert numeric input from respondents to numeric
  for (var in c(
    "A2", "A2b", "B2b", "Q40", "C10_1_1", "C10_2_1", "C10_3_1", "C10_4_1", "D3", "D4", "D5"
  )) {
    if (var %in% names(data_full)) {
      data_full[[var]] <- as.numeric(data_full[[var]])
    }
  }

  vars <- sapply(data_full, class)
  for (var in names(vars)[vars == "character"])
  {
    data_full[[var]] <- stri_trim(stri_replace_all(data_full[[var]], " ", regex = "  *"))
    data_full[[var]][data_full[[var]] == ""] <- NA_character_
  }

  return(data_full)
}

#' Map Qualtrics survey IDs to wave number.
#'
#' Wave numbers are documented on our survey documentation site with full coding
#' details, so we can include wave number in the individual output files so
#' users know which wave the user completed.
#'
#' @param surveyID Qualtrics Survey ID
#' @return Wave number (integer), or NA if the survey ID is unknown
surveyID_to_wave <- Vectorize(function(surveyID) {
  waves <- list("SV_8zYl1sFN6fAFIxv" = 1,
                "SV_cT2ri3tFp2dhJGZ" = 2,
                "SV_8bKZvWZcGbvzsz3" = 3,
                "SV_eVXdPlGVNw04el7" = 4,
                "SV_2hErnivitm0th8F" = 5,
                "SV_8HCnaK1BJPsI3BP" = 6,
                "SV_ddjHkcYrrLWgM2V" = 7,
                "SV_ewAVaX7Wz3l0UqG" = 8,
                "SV_6PADB8DyF9SIyXk" = 10)

  if (surveyID %in% names(waves)) {
      return(waves[[surveyID]])
  }

  return(NA_real_)
})

#' Filter responses with sufficient data to share.
#'
#' Inclusion criteria:
#'
#' * answered age consent
#' * CID/token IS NOT missing
#' * distribution source (ie previews) IS NOT irregular
#' * start date IS IN range, pacific time
#' * answered minimum of 2 additional questions, where to "answer" a numeric
#' open-ended question (A2, A2b, B2b, Q40, C10_1_1, C10_2_1, C10_3_1, C10_4_1,
#' D3, D4, D5) means to provide any number (floats okay) and to "answer" a radio
#' button question is to provide a selection.
#' * Date is in [`params$start_date - params$backfill_days`, `end_date`],
#' inclusive.
#'
#' Most of these criteria are handled by `filter_responses()` above; this
#' function need only handle the last criterion.
#'
#' @param data_full data frame of responses
#' @param params named list of configuration options from `read_params()`,
#'   containing `start_date`, `backfill_days`, and `end_date`
#'
#' @importFrom dplyr filter
#' @importFrom rlang .data
#' @export
filter_complete_responses <- function(data_full, params)
{
  data_full <- filter(data_full,
                      .data$Date >= as.Date(params$start_date) - params$backfill_days,
                      .data$Date <= as.Date(params$end_date))

  # what zip5 values have a large enough population (>100) to include in micro
  # output. Those with too small of a population are blanked to NA
  zip_metadata <- produce_zip_metadata(params$static_dir)[, c("zip5", "keep_in_agg")]
  zipitude <- left_join(data_full, zip_metadata, by = "zip5")
  change_zip <- !is.na(zipitude$keep_in_agg) & !zipitude$keep_in_agg
  data_full$A3[change_zip] <- NA

  data_full <- select(data_full, -zip5)

  # 9 includes StartDatetime, EndDatetime, Date, token, wave, geo_id,
  # UserLanguage + two questions
  data_full <- data_full[rowSums(!is.na(data_full)) >= 9, ]

  return(data_full)
}<|MERGE_RESOLUTION|>--- conflicted
+++ resolved
@@ -19,12 +19,8 @@
   
   msg_plain(paste0("Loading ", length(params$input), " CSVs"))
   
-<<<<<<< HEAD
-  input_data <- mclapply(seq_along(input_data), function(i) {
-=======
   map_fn <- ifelse(params$parallel, mclapply, lapply)
   input_data <- map_fn(seq_along(input_data), function(i) {
->>>>>>> e483edc1
     load_response_one(params$input[i], params)
   })
   
@@ -203,10 +199,7 @@
 #' @export
 filter_responses <- function(input_data, params) {
   msg_plain(paste0("Filtering data..."))
-<<<<<<< HEAD
   msg_plain(paste0("Sorting responses by start date"))
-=======
->>>>>>> e483edc1
   input_data <- arrange(input_data, .data$StartDate)
   
   ## Remove invalid, duplicated, and out-of-range observations.
@@ -221,6 +214,7 @@
                        DistributionChannel != "preview",
                        as.Date(date) <= params$end_date
   )
+
   msg_plain(paste0("Finished filtering data"))
   return(input_data)
 }
@@ -244,7 +238,6 @@
   # result in the input data being used in preference over the archive data.
   # This means that if we run the pipeline, then change the input CSV, running
   # again will used the changed data instead of the archived data.
-  msg_plain(paste0("Combining archive and new input data"))
   data <- bind_rows(input_data, archive$input_data)
   msg_plain(paste0("Sorting by start date"))
   data <- arrange(data, .data$StartDate)
