--- conflicted
+++ resolved
@@ -434,13 +434,9 @@
     "C16", "C17", "E1_1", "E1_2", "E1_3", "E1_4", "E2_1", "E2_2", "E3", # added in Wave 5
     "V1", "V2", "V3", "V4_1", "V4_2", "V4_3", "V4_4", "V4_5", # added in Wave 6
     "V9", # added in Wave 7,
-<<<<<<< HEAD
     "C14a", "V2a", "V5a", "V5b", "V5c", "V5d", "V6", "D11", # added in Wave 8
-    "C13b", "C13c", "V11", "V12", "V13", "V14_1", "V14_2", # added in Wave 10
-=======
-    "V2a", "V5a", "V5b", "V5c", "V5d", "V6", "D11", # added in Wave 8
     "C6a", "C8a_1", "C8a_2", "C8a_3", "C13b", "C13c", "V11", "V12", "V13", "V14_1", "V14_2", # added in Wave 10
->>>>>>> f06c3c80
+
     "token", "wave", "UserLanguage",
     "zip5" # temporarily; we'll filter by this column later and then drop it before writing
   )
