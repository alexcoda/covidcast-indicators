#' Make tables specifying aggregations to output
#'
#' Each row represents one aggregate to report. `name` is the aggregate's base
#' column name.`metric` is the column of `df` containing the response value.
#' `group_by` is a list of variables used to perform the aggregations over.
#' `compute_fn` is the function that computes the aggregate response given many
#' rows of data. `post_fn` is applied to the aggregate data and can perform any
#' final calculations necessary.
#'
#' Listing no groupby vars implicitly computes aggregations at the national
#' level only. Any multiple choice and multi-select questions used in the
#' aggregations should be recoded to be descriptive in
#' `contingency_variables::reformat_responses`.
#'
#' Compute functions must be one of the `compute_*` set (or another function
#' with similar format can be created). Post-processing functions should be one
#' of the `jeffreys_*` set or post_convert_count_to_pct or the identity `I`,
#' which does not modify the data.
#'
#' @return named list
#' 
#' @importFrom tibble tribble
set_aggs <- function() {
  weekly_aggs <- tribble(
    ~name, ~metric, ~group_by, ~compute_fn, ~post_fn,
  )

  monthly_aggs <- tribble(
    ~name, ~metric, ~group_by, ~compute_fn, ~post_fn,
<<<<<<< HEAD
    # Nation
    "pct_vaccinated", "b_had_cov_vaccine", c("nation"), compute_binary, jeffreys_binary,
    "pct_not_vaccinated_and_accepting", "b_not_vaccinated_and_accepting", c("nation"), compute_binary, jeffreys_binary,
    "pct_not_vaccinated_and_hesitant", "b_not_vaccinated_and_hesitant", c("nation"), compute_binary, jeffreys_binary,
    "pct_hesitant_sideeffects", "b_hesitant_sideeffects", c("nation"), compute_binary, jeffreys_binary,
    "pct_hesitant_trust_fam", "b_hesitant_trust_fam", c("nation"), compute_binary, jeffreys_binary,
    "pct_hesitant_trust_healthcare", "b_hesitant_trust_healthcare", c("nation"), compute_binary, jeffreys_binary,
    "pct_hesitant_trust_who", "b_hesitant_trust_who", c("nation"), compute_binary, jeffreys_binary,
    "pct_hesitant_trust_govt", "b_hesitant_trust_govt", c("nation"), compute_binary, jeffreys_binary,
    "pct_hesitant_trust_politicians", "b_hesitant_trust_politicians", c("nation"), compute_binary, jeffreys_binary,
    
    # State
    "pct_vaccinated", "b_had_cov_vaccine", c("state"), compute_binary, jeffreys_binary,
    "pct_not_vaccinated_and_accepting", "b_not_vaccinated_and_accepting", c("state"), compute_binary, jeffreys_binary,
    "pct_not_vaccinated_and_hesitant", "b_not_vaccinated_and_hesitant", c("state"), compute_binary, jeffreys_binary,
    "pct_hesitant_sideeffects", "b_hesitant_sideeffects", c("state"), compute_binary, jeffreys_binary,
    "pct_hesitant_trust_fam", "b_hesitant_trust_fam", c("state"), compute_binary, jeffreys_binary,
    "pct_hesitant_trust_healthcare", "b_hesitant_trust_healthcare", c("state"), compute_binary, jeffreys_binary,
    "pct_hesitant_trust_who", "b_hesitant_trust_who", c("state"), compute_binary, jeffreys_binary,
    "pct_hesitant_trust_govt", "b_hesitant_trust_govt", c("state"), compute_binary, jeffreys_binary,
    "pct_hesitant_trust_politicians", "b_hesitant_trust_politicians", c("nation"), compute_binary, jeffreys_binary,
    
    "pct_vaccinated", "b_had_cov_vaccine", c("mc_age", "mc_gender", "nation"), compute_binary, jeffreys_binary,
    "pct_not_vaccinated_and_accepting", "b_not_vaccinated_and_accepting", c("mc_age", "mc_gender", "nation"), compute_binary, jeffreys_binary,
    "pct_not_vaccinated_and_hesitant", "b_not_vaccinated_and_hesitant", c("mc_age", "mc_gender", "nation"), compute_binary, jeffreys_binary,
    "pct_twodoses", "b_received_2_vaccine_doses", c("mc_age", "mc_gender", "nation"), compute_binary, jeffreys_binary,
    "pct_accepting", "b_accept_cov_vaccine", c("mc_age", "mc_gender", "nation"), compute_binary, jeffreys_binary,
    "pct_concerned_sideeffects", "b_concerned_sideeffects", c("mc_age", "mc_gender", "nation"), compute_binary, jeffreys_binary,
    "pct_hesitant_sideeffects", "b_hesitant_sideeffects", c("mc_age", "mc_gender", "nation"), compute_binary, jeffreys_binary,
    "pct_hesitant_trust_fam", "b_hesitant_trust_fam", c("mc_age", "mc_gender", "nation"), compute_binary, jeffreys_binary,
    "pct_hesitant_trust_healthcare", "b_hesitant_trust_healthcare", c("mc_age", "mc_gender", "nation"), compute_binary, jeffreys_binary,
    "pct_hesitant_trust_who", "b_hesitant_trust_who", c("mc_age", "mc_gender", "nation"), compute_binary, jeffreys_binary,
    "pct_hesitant_trust_govt", "b_hesitant_trust_govt", c("mc_age", "mc_gender", "nation"), compute_binary, jeffreys_binary,
    "pct_hesitant_trust_politicians", "b_hesitant_trust_politicians", c("mc_age", "mc_gender", "nation"), compute_binary, jeffreys_binary,
    "pct_trust_fam", "b_vaccine_likely_friends", c("mc_age", "mc_gender", "nation"), compute_binary, jeffreys_binary,
    "pct_trust_healthcare", "b_vaccine_likely_local_health", c("mc_age", "mc_gender", "nation"), compute_binary, jeffreys_binary,
    "pct_trust_who", "b_vaccine_likely_who", c("mc_age", "mc_gender", "nation"), compute_binary, jeffreys_binary,
    "pct_trust_govt", "b_vaccine_likely_govt_health", c("mc_age", "mc_gender", "nation"), compute_binary, jeffreys_binary,
    "pct_trust_politicians", "b_vaccine_likely_politicians", c("mc_age", "mc_gender", "nation"), compute_binary, jeffreys_binary,
    
    "pct_vaccinated", "b_had_cov_vaccine", c("mc_age", "mc_gender", "mc_CDC_race_ethnicity", "nation"), compute_binary, jeffreys_binary,
    "pct_not_vaccinated_and_accepting", "b_not_vaccinated_and_accepting", c("mc_age", "mc_gender", "mc_CDC_race_ethnicity", "nation"), compute_binary, jeffreys_binary,
    "pct_not_vaccinated_and_hesitant", "b_not_vaccinated_and_hesitant", c("mc_age", "mc_gender", "mc_CDC_race_ethnicity", "nation"), compute_binary, jeffreys_binary,
    "pct_twodoses", "b_received_2_vaccine_doses", c("mc_age", "mc_gender", "mc_CDC_race_ethnicity", "nation"), compute_binary, jeffreys_binary,
    "pct_accepting", "b_accept_cov_vaccine", c("mc_age", "mc_gender", "mc_CDC_race_ethnicity", "nation"), compute_binary, jeffreys_binary,
    "pct_concerned_sideeffects", "b_concerned_sideeffects", c("mc_age", "mc_gender", "mc_CDC_race_ethnicity", "nation"), compute_binary, jeffreys_binary,
    "pct_hesitant_sideeffects", "b_hesitant_sideeffects", c("mc_age", "mc_gender", "mc_CDC_race_ethnicity", "nation"), compute_binary, jeffreys_binary,
    "pct_hesitant_trust_fam", "b_hesitant_trust_fam", c("mc_age", "mc_gender", "mc_CDC_race_ethnicity", "nation"), compute_binary, jeffreys_binary,
    "pct_hesitant_trust_healthcare", "b_hesitant_trust_healthcare", c("mc_age", "mc_gender", "mc_CDC_race_ethnicity", "nation"), compute_binary, jeffreys_binary,
    "pct_hesitant_trust_who", "b_hesitant_trust_who", c("mc_age", "mc_gender", "mc_CDC_race_ethnicity", "nation"), compute_binary, jeffreys_binary,
    "pct_hesitant_trust_govt", "b_hesitant_trust_govt", c("mc_age", "mc_gender", "mc_CDC_race_ethnicity", "nation"), compute_binary, jeffreys_binary,
    "pct_hesitant_trust_politicians", "b_hesitant_trust_politicians", c("mc_age", "mc_gender", "mc_CDC_race_ethnicity", "nation"), compute_binary, jeffreys_binary,
    "pct_trust_fam", "b_vaccine_likely_friends", c("mc_age", "mc_gender", "mc_CDC_race_ethnicity", "nation"), compute_binary, jeffreys_binary,
    "pct_trust_healthcare", "b_vaccine_likely_local_health", c("mc_age", "mc_gender", "mc_CDC_race_ethnicity", "nation"), compute_binary, jeffreys_binary,
    "pct_trust_who", "b_vaccine_likely_who", c("mc_age", "mc_gender", "mc_CDC_race_ethnicity", "nation"), compute_binary, jeffreys_binary,
    "pct_trust_govt", "b_vaccine_likely_govt_health", c("mc_age", "mc_gender", "mc_CDC_race_ethnicity", "nation"), compute_binary, jeffreys_binary,
    "pct_trust_politicians", "b_vaccine_likely_politicians", c("mc_age", "mc_gender", "mc_CDC_race_ethnicity", "nation"), compute_binary, jeffreys_binary,
    
    "pct_vaccinated", "b_had_cov_vaccine", c("b_not_vaccinated_and_accepting", "mc_gender", "mc_CDC_race_ethnicity", "b_work_in_healthcare", "nation"), compute_binary, jeffreys_binary,
    "pct_not_vaccinated_and_acceptingnot_vaccinated_and_hesitant", "b_not_vaccinated_and_hesitant", c("mc_age", "mc_gender", "mc_CDC_race_ethnicity", "b_work_in_healthcare", "nation"), compute_binary, jeffreys_binary,
    "pct_", "b_had_cov_vaccine", c("mc_age", "mc_gender", "mc_CDC_race_ethnicity", "b_work_in_healthcare", "nation"), compute_binary, jeffreys_binary,
    "pct_twodoses", "b_received_2_vaccine_doses", c("mc_age", "mc_gender", "mc_CDC_race_ethnicity", "b_work_in_healthcare", "nation"), compute_binary, jeffreys_binary,
    "pct_accepting", "b_accept_cov_vaccine", c("mc_age", "mc_gender", "mc_CDC_race_ethnicity", "b_work_in_healthcare", "nation"), compute_binary, jeffreys_binary,
    "pct_concerned_sideeffects", "b_concerned_sideeffects", c("mc_age", "mc_gender", "mc_CDC_race_ethnicity", "b_work_in_healthcare", "nation"), compute_binary, jeffreys_binary,
    "pct_hesitant_sideeffects", "b_hesitant_sideeffects", c("mc_age", "mc_gender", "mc_CDC_race_ethnicity", "b_work_in_healthcare", "nation"), compute_binary, jeffreys_binary,
    "pct_hesitant_trust_fam", "b_hesitant_trust_fam", c("mc_age", "mc_gender", "mc_CDC_race_ethnicity", "b_work_in_healthcare", "nation"), compute_binary, jeffreys_binary,
    "pct_hesitant_trust_healthcare", "b_hesitant_trust_healthcare", c("mc_age", "mc_gender", "mc_CDC_race_ethnicity", "b_work_in_healthcare", "nation"), compute_binary, jeffreys_binary,
    "pct_hesitant_trust_who", "b_hesitant_trust_who", c("mc_age", "mc_gender", "mc_CDC_race_ethnicity", "b_work_in_healthcare", "nation"), compute_binary, jeffreys_binary,
    "pct_hesitant_trust_govt", "b_hesitant_trust_govt", c("mc_age", "mc_gender", "mc_CDC_race_ethnicity", "b_work_in_healthcare", "nation"), compute_binary, jeffreys_binary,
    "pct_hesitant_trust_politicians", "b_hesitant_trust_politicians", c("mc_age", "mc_gender", "mc_CDC_race_ethnicity", "b_work_in_healthcare", "nation"), compute_binary, jeffreys_binary,
    "pct_trust_fam", "b_vaccine_likely_friends", c("mc_age", "mc_gender", "mc_CDC_race_ethnicity", "b_work_in_healthcare", "nation"), compute_binary, jeffreys_binary,
    "pct_trust_healthcare", "b_vaccine_likely_local_health", c("mc_age", "mc_gender", "mc_CDC_race_ethnicity", "b_work_in_healthcare", "nation"), compute_binary, jeffreys_binary,
    "pct_trust_who", "b_vaccine_likely_who", c("mc_age", "mc_gender", "mc_CDC_race_ethnicity", "b_work_in_healthcare", "nation"), compute_binary, jeffreys_binary,
    "pct_trust_govt", "b_vaccine_likely_govt_health", c("mc_age", "mc_gender", "mc_CDC_race_ethnicity", "b_work_in_healthcare", "nation"), compute_binary, jeffreys_binary,
    "pct_trust_politicians", "b_vaccine_likely_politicians", c("mc_age", "mc_gender", "mc_CDC_race_ethnicity", "b_work_in_healthcare", "nation"), compute_binary, jeffreys_binary,
    
    "pct_vaccinated", "b_had_cov_vaccine", c("mc_age", "mc_gender", "mc_CDC_race_ethnicity", "b_any_comorbidity", "nation"), compute_binary, jeffreys_binary,
    "pct_not_vaccinated_and_accepting", "b_not_vaccinated_and_accepting", c("mc_age", "mc_gender", "mc_CDC_race_ethnicity", "b_any_comorbidity", "nation"), compute_binary, jeffreys_binary,
    "pct_not_vaccinated_and_hesitant", "b_not_vaccinated_and_hesitant", c("mc_age", "mc_gender", "mc_CDC_race_ethnicity", "b_any_comorbidity", "nation"), compute_binary, jeffreys_binary,
    "pct_twodoses", "b_received_2_vaccine_doses", c("mc_age", "mc_gender", "mc_CDC_race_ethnicity", "b_any_comorbidity", "nation"), compute_binary, jeffreys_binary,
    "pct_accepting", "b_accept_cov_vaccine", c("mc_age", "mc_gender", "mc_CDC_race_ethnicity", "b_any_comorbidity", "nation"), compute_binary, jeffreys_binary,
    "pct_concerned_sideeffects", "b_concerned_sideeffects", c("mc_age", "mc_gender", "mc_CDC_race_ethnicity", "b_any_comorbidity", "nation"), compute_binary, jeffreys_binary,
    "pct_hesitant_sideeffects", "b_hesitant_sideeffects", c("mc_age", "mc_gender", "mc_CDC_race_ethnicity", "b_any_comorbidity", "nation"), compute_binary, jeffreys_binary,
    "pct_hesitant_trust_fam", "b_hesitant_trust_fam", c("mc_age", "mc_gender", "mc_CDC_race_ethnicity", "b_any_comorbidity", "nation"), compute_binary, jeffreys_binary,
    "pct_hesitant_trust_healthcare", "b_hesitant_trust_healthcare", c("mc_age", "mc_gender", "mc_CDC_race_ethnicity", "b_any_comorbidity", "nation"), compute_binary, jeffreys_binary,
    "pct_hesitant_trust_who", "b_hesitant_trust_who", c("mc_age", "mc_gender", "mc_CDC_race_ethnicity", "b_any_comorbidity", "nation"), compute_binary, jeffreys_binary,
    "pct_hesitant_trust_govt", "b_hesitant_trust_govt", c("mc_age", "mc_gender", "mc_CDC_race_ethnicity", "b_any_comorbidity", "nation"), compute_binary, jeffreys_binary,
    "pct_hesitant_trust_politicians", "b_hesitant_trust_politicians", c("mc_age", "mc_gender", "mc_CDC_race_ethnicity", "b_any_comorbidity", "nation"), compute_binary, jeffreys_binary,
    "pct_trust_fam", "b_vaccine_likely_friends", c("mc_age", "mc_gender", "mc_CDC_race_ethnicity", "b_any_comorbidity", "nation"), compute_binary, jeffreys_binary,
    "pct_trust_healthcare", "b_vaccine_likely_local_health", c("mc_age", "mc_gender", "mc_CDC_race_ethnicity", "b_any_comorbidity", "nation"), compute_binary, jeffreys_binary,
    "pct_trust_who", "b_vaccine_likely_who", c("mc_age", "mc_gender", "mc_CDC_race_ethnicity", "b_any_comorbidity", "nation"), compute_binary, jeffreys_binary,
    "pct_trust_govt", "b_vaccine_likely_govt_health", c("mc_age", "mc_gender", "mc_CDC_race_ethnicity", "b_any_comorbidity", "nation"), compute_binary, jeffreys_binary,
    "pct_trust_politicians", "b_vaccine_likely_politicians", c("mc_age", "mc_gender", "mc_CDC_race_ethnicity", "b_any_comorbidity", "nation"), compute_binary, jeffreys_binary,
    
    "pct_vaccinated", "b_had_cov_vaccine", c("mc_age", "nation"), compute_binary, jeffreys_binary,
    "pct_not_vaccinated_and_accepting", "b_not_vaccinated_and_accepting", c("mc_age", "nation"), compute_binary, jeffreys_binary,
    "pct_not_vaccinated_and_hesitant", "b_not_vaccinated_and_hesitant", c("mc_age", "nation"), compute_binary, jeffreys_binary,
    "pct_twodoses", "b_received_2_vaccine_doses", c("mc_age", "nation"), compute_binary, jeffreys_binary,
    "pct_accepting", "b_accept_cov_vaccine", c("mc_age", "nation"), compute_binary, jeffreys_binary,
    "pct_concerned_sideeffects", "b_concerned_sideeffects", c("mc_age", "nation"), compute_binary, jeffreys_binary,
    "pct_hesitant_sideeffects", "b_hesitant_sideeffects", c("mc_age", "nation"), compute_binary, jeffreys_binary,
    "pct_hesitant_trust_fam", "b_hesitant_trust_fam", c("mc_age", "nation"), compute_binary, jeffreys_binary,
    "pct_hesitant_trust_healthcare", "b_hesitant_trust_healthcare", c("mc_age", "nation"), compute_binary, jeffreys_binary,
    "pct_hesitant_trust_who", "b_hesitant_trust_who", c("mc_age", "nation"), compute_binary, jeffreys_binary,
    "pct_hesitant_trust_govt", "b_hesitant_trust_govt", c("mc_age", "nation"), compute_binary, jeffreys_binary,
    "pct_hesitant_trust_politicians", "b_hesitant_trust_politicians", c("mc_age", "nation"), compute_binary, jeffreys_binary,
    "pct_trust_fam", "b_vaccine_likely_friends", c("mc_age", "nation"), compute_binary, jeffreys_binary,
    "pct_trust_healthcare", "b_vaccine_likely_local_health", c("mc_age", "nation"), compute_binary, jeffreys_binary,
    "pct_trust_who", "b_vaccine_likely_who", c("mc_age", "nation"), compute_binary, jeffreys_binary,
    "pct_trust_govt", "b_vaccine_likely_govt_health", c("mc_age", "nation"), compute_binary, jeffreys_binary,
    "pct_trust_politicians", "b_vaccine_likely_politicians", c("mc_age", "nation"), compute_binary, jeffreys_binary,
    
    "pct_vaccinated", "b_had_cov_vaccine", c("mc_gender", "nation"), compute_binary, jeffreys_binary,
    "pct_not_vaccinated_and_accepting", "b_not_vaccinated_and_accepting", c("mc_gender", "nation"), compute_binary, jeffreys_binary,
    "pct_not_vaccinated_and_hesitant", "b_not_vaccinated_and_hesitant", c("mc_gender", "nation"), compute_binary, jeffreys_binary,
    "pct_twodoses", "b_received_2_vaccine_doses", c("mc_gender", "nation"), compute_binary, jeffreys_binary,
    "pct_accepting", "b_accept_cov_vaccine", c("mc_gender", "nation"), compute_binary, jeffreys_binary,
    "pct_concerned_sideeffects", "b_concerned_sideeffects", c("mc_gender", "nation"), compute_binary, jeffreys_binary,
    "pct_hesitant_sideeffects", "b_hesitant_sideeffects", c("mc_gender", "nation"), compute_binary, jeffreys_binary,
    "pct_hesitant_trust_fam", "b_hesitant_trust_fam", c("mc_gender", "nation"), compute_binary, jeffreys_binary,
    "pct_hesitant_trust_healthcare", "b_hesitant_trust_healthcare", c("mc_gender", "nation"), compute_binary, jeffreys_binary,
    "pct_hesitant_trust_who", "b_hesitant_trust_who", c("mc_gender", "nation"), compute_binary, jeffreys_binary,
    "pct_hesitant_trust_govt", "b_hesitant_trust_govt", c("mc_gender", "nation"), compute_binary, jeffreys_binary,
    "pct_hesitant_trust_politicians", "b_hesitant_trust_politicians", c("mc_gender", "nation"), compute_binary, jeffreys_binary,
    "pct_trust_fam", "b_vaccine_likely_friends", c("mc_gender", "nation"), compute_binary, jeffreys_binary,
    "pct_trust_healthcare", "b_vaccine_likely_local_health", c("mc_gender", "nation"), compute_binary, jeffreys_binary,
    "pct_trust_who", "b_vaccine_likely_who", c("mc_gender", "nation"), compute_binary, jeffreys_binary,
    "pct_trust_govt", "b_vaccine_likely_govt_health", c("mc_gender", "nation"), compute_binary, jeffreys_binary,
    "pct_trust_politicians", "b_vaccine_likely_politicians", c("mc_gender", "nation"), compute_binary, jeffreys_binary,
    
    "pct_vaccinated", "b_had_cov_vaccine", c("mc_CDC_race_ethnicity", "nation"), compute_binary, jeffreys_binary,
    "pct_not_vaccinated_and_accepting", "b_not_vaccinated_and_accepting", c("mc_CDC_race_ethnicity", "nation"), compute_binary, jeffreys_binary,
    "pct_not_vaccinated_and_hesitant", "b_not_vaccinated_and_hesitant", c("mc_CDC_race_ethnicity", "nation"), compute_binary, jeffreys_binary,
    "pct_twodoses", "b_received_2_vaccine_doses", c("mc_CDC_race_ethnicity", "nation"), compute_binary, jeffreys_binary,
    "pct_accepting", "b_accept_cov_vaccine", c("mc_CDC_race_ethnicity", "nation"), compute_binary, jeffreys_binary,
    "pct_concerned_sideeffects", "b_concerned_sideeffects", c("mc_CDC_race_ethnicity", "nation"), compute_binary, jeffreys_binary,
    "pct_hesitant_sideeffects", "b_hesitant_sideeffects", c("mc_CDC_race_ethnicity", "nation"), compute_binary, jeffreys_binary,
    "pct_hesitant_trust_fam", "b_hesitant_trust_fam", c("mc_CDC_race_ethnicity", "nation"), compute_binary, jeffreys_binary,
    "pct_hesitant_trust_healthcare", "b_hesitant_trust_healthcare", c("mc_CDC_race_ethnicity", "nation"), compute_binary, jeffreys_binary,
    "pct_hesitant_trust_who", "b_hesitant_trust_who", c("mc_CDC_race_ethnicity", "nation"), compute_binary, jeffreys_binary,
    "pct_hesitant_trust_govt", "b_hesitant_trust_govt", c("mc_CDC_race_ethnicity", "nation"), compute_binary, jeffreys_binary,
    "pct_hesitant_trust_politicians", "b_hesitant_trust_politicians", c("mc_CDC_race_ethnicity", "nation"), compute_binary, jeffreys_binary,
    "pct_trust_fam", "b_vaccine_likely_friends", c("mc_CDC_race_ethnicity", "nation"), compute_binary, jeffreys_binary,
    "pct_trust_healthcare", "b_vaccine_likely_local_health", c("mc_CDC_race_ethnicity", "nation"), compute_binary, jeffreys_binary,
    "pct_trust_who", "b_vaccine_likely_who", c("mc_CDC_race_ethnicity", "nation"), compute_binary, jeffreys_binary,
    "pct_trust_govt", "b_vaccine_likely_govt_health", c("mc_CDC_race_ethnicity", "nation"), compute_binary, jeffreys_binary,
    "pct_trust_politicians", "b_vaccine_likely_politicians", c("mc_CDC_race_ethnicity", "nation"), compute_binary, jeffreys_binary,
    
    "pct_vaccinated", "b_had_cov_vaccine", c("b_work_in_healthcare", "nation"), compute_binary, jeffreys_binary,
    "pct_not_vaccinated_and_accepting", "b_not_vaccinated_and_accepting", c("b_work_in_healthcare", "nation"), compute_binary, jeffreys_binary,
    "pct_not_vaccinated_and_hesitant", "b_not_vaccinated_and_hesitant", c("b_work_in_healthcare", "nation"), compute_binary, jeffreys_binary,
    "pct_twodoses", "b_received_2_vaccine_doses", c("b_work_in_healthcare", "nation"), compute_binary, jeffreys_binary,
    "pct_accepting", "b_accept_cov_vaccine", c("b_work_in_healthcare", "nation"), compute_binary, jeffreys_binary,
    "pct_concerned_sideeffects", "b_concerned_sideeffects", c("b_work_in_healthcare", "nation"), compute_binary, jeffreys_binary,
    "pct_hesitant_sideeffects", "b_hesitant_sideeffects", c("b_work_in_healthcare", "nation"), compute_binary, jeffreys_binary,
    "pct_hesitant_trust_fam", "b_hesitant_trust_fam", c("b_work_in_healthcare", "nation"), compute_binary, jeffreys_binary,
    "pct_hesitant_trust_healthcare", "b_hesitant_trust_healthcare", c("b_work_in_healthcare", "nation"), compute_binary, jeffreys_binary,
    "pct_hesitant_trust_who", "b_hesitant_trust_who", c("b_work_in_healthcare", "nation"), compute_binary, jeffreys_binary,
    "pct_hesitant_trust_govt", "b_hesitant_trust_govt", c("b_work_in_healthcare", "nation"), compute_binary, jeffreys_binary,
    "pct_hesitant_trust_politicians", "b_hesitant_trust_politicians", c("b_work_in_healthcare", "nation"), compute_binary, jeffreys_binary,
    "pct_trust_fam", "b_vaccine_likely_friends", c("b_work_in_healthcare", "nation"), compute_binary, jeffreys_binary,
    "pct_trust_healthcare", "b_vaccine_likely_local_health", c("b_work_in_healthcare", "nation"), compute_binary, jeffreys_binary,
    "pct_trust_who", "b_vaccine_likely_who", c("b_work_in_healthcare", "nation"), compute_binary, jeffreys_binary,
    "pct_trust_govt", "b_vaccine_likely_govt_health", c("b_work_in_healthcare", "nation"), compute_binary, jeffreys_binary,
    "pct_trust_politicians", "b_vaccine_likely_politicians", c("b_work_in_healthcare", "nation"), compute_binary, jeffreys_binary,
    
    "pct_vaccinated", "b_had_cov_vaccine", c("b_any_comorbidity", "nation"), compute_binary, jeffreys_binary,
    "pct_not_vaccinated_and_accepting", "b_not_vaccinated_and_accepting", c("b_any_comorbidity", "nation"), compute_binary, jeffreys_binary,
    "pct_not_vaccinated_and_hesitant", "b_not_vaccinated_and_hesitant", c("b_any_comorbidity", "nation"), compute_binary, jeffreys_binary,
    "pct_twodoses", "b_received_2_vaccine_doses", c("b_any_comorbidity", "nation"), compute_binary, jeffreys_binary,
    "pct_accepting", "b_accept_cov_vaccine", c("b_any_comorbidity", "nation"), compute_binary, jeffreys_binary,
    "pct_concerned_sideeffects", "b_concerned_sideeffects", c("b_any_comorbidity", "nation"), compute_binary, jeffreys_binary,
    "pct_hesitant_sideeffects", "b_hesitant_sideeffects", c("b_any_comorbidity", "nation"), compute_binary, jeffreys_binary,
    "pct_hesitant_trust_fam", "b_hesitant_trust_fam", c("b_any_comorbidity", "nation"), compute_binary, jeffreys_binary,
    "pct_hesitant_trust_healthcare", "b_hesitant_trust_healthcare", c("b_any_comorbidity", "nation"), compute_binary, jeffreys_binary,
    "pct_hesitant_trust_who", "b_hesitant_trust_who", c("b_any_comorbidity", "nation"), compute_binary, jeffreys_binary,
    "pct_hesitant_trust_govt", "b_hesitant_trust_govt", c("b_any_comorbidity", "nation"), compute_binary, jeffreys_binary,
    "pct_hesitant_trust_politicians", "b_hesitant_trust_politicians", c("b_any_comorbidity", "nation"), compute_binary, jeffreys_binary,
    "pct_trust_fam", "b_vaccine_likely_friends", c("b_any_comorbidity", "nation"), compute_binary, jeffreys_binary,
    "pct_trust_healthcare", "b_vaccine_likely_local_health", c("b_any_comorbidity", "nation"), compute_binary, jeffreys_binary,
    "pct_trust_who", "b_vaccine_likely_who", c("b_any_comorbidity", "nation"), compute_binary, jeffreys_binary,
    "pct_trust_govt", "b_vaccine_likely_govt_health", c("b_any_comorbidity", "nation"), compute_binary, jeffreys_binary,
    "pct_trust_politicians", "b_vaccine_likely_politicians", c("b_any_comorbidity", "nation"), compute_binary, jeffreys_binary,
    
    "pct_vaccinated", "b_had_cov_vaccine", c("b_heart_disease", "nation"), compute_binary, jeffreys_binary,
    "pct_not_vaccinated_and_accepting", "b_not_vaccinated_and_accepting", c("b_heart_disease", "nation"), compute_binary, jeffreys_binary,
    "pct_not_vaccinated_and_hesitant", "b_not_vaccinated_and_hesitant", c("b_heart_disease", "nation"), compute_binary, jeffreys_binary,
    "pct_twodoses", "b_received_2_vaccine_doses", c("b_heart_disease", "nation"), compute_binary, jeffreys_binary,
    "pct_accepting", "b_accept_cov_vaccine", c("b_heart_disease", "nation"), compute_binary, jeffreys_binary,
    "pct_concerned_sideeffects", "b_concerned_sideeffects", c("b_heart_disease", "nation"), compute_binary, jeffreys_binary,
    "pct_hesitant_sideeffects", "b_hesitant_sideeffects", c("b_heart_disease", "nation"), compute_binary, jeffreys_binary,
    "pct_hesitant_trust_fam", "b_hesitant_trust_fam", c("b_heart_disease", "nation"), compute_binary, jeffreys_binary,
    "pct_hesitant_trust_healthcare", "b_hesitant_trust_healthcare", c("b_heart_disease", "nation"), compute_binary, jeffreys_binary,
    "pct_hesitant_trust_who", "b_hesitant_trust_who", c("b_heart_disease", "nation"), compute_binary, jeffreys_binary,
    "pct_hesitant_trust_govt", "b_hesitant_trust_govt", c("b_heart_disease", "nation"), compute_binary, jeffreys_binary,
    "pct_hesitant_trust_politicians", "b_hesitant_trust_politicians", c("b_heart_disease", "nation"), compute_binary, jeffreys_binary,
    "pct_trust_fam", "b_vaccine_likely_friends", c("b_heart_disease", "nation"), compute_binary, jeffreys_binary,
    "pct_trust_healthcare", "b_vaccine_likely_local_health", c("b_heart_disease", "nation"), compute_binary, jeffreys_binary,
    "pct_trust_who", "b_vaccine_likely_who", c("b_heart_disease", "nation"), compute_binary, jeffreys_binary,
    "pct_trust_govt", "b_vaccine_likely_govt_health", c("b_heart_disease", "nation"), compute_binary, jeffreys_binary,
    "pct_trust_politicians", "b_vaccine_likely_politicians", c("b_heart_disease", "nation"), compute_binary, jeffreys_binary,
    
    "pct_vaccinated", "b_had_cov_vaccine", c("b_cancer", "nation"), compute_binary, jeffreys_binary,
    "pct_not_vaccinated_and_accepting", "b_not_vaccinated_and_accepting", c("b_cancer", "nation"), compute_binary, jeffreys_binary,
    "pct_not_vaccinated_and_hesitant", "b_not_vaccinated_and_hesitant", c("b_cancer", "nation"), compute_binary, jeffreys_binary,
    "pct_twodoses", "b_received_2_vaccine_doses", c("b_cancer", "nation"), compute_binary, jeffreys_binary,
    "pct_accepting", "b_accept_cov_vaccine", c("b_cancer", "nation"), compute_binary, jeffreys_binary,
    "pct_concerned_sideeffects", "b_concerned_sideeffects", c("b_cancer", "nation"), compute_binary, jeffreys_binary,
    "pct_hesitant_sideeffects", "b_hesitant_sideeffects", c("b_cancer", "nation"), compute_binary, jeffreys_binary,
    "pct_hesitant_trust_fam", "b_hesitant_trust_fam", c("b_cancer", "nation"), compute_binary, jeffreys_binary,
    "pct_hesitant_trust_healthcare", "b_hesitant_trust_healthcare", c("b_cancer", "nation"), compute_binary, jeffreys_binary,
    "pct_hesitant_trust_who", "b_hesitant_trust_who", c("b_cancer", "nation"), compute_binary, jeffreys_binary,
    "pct_hesitant_trust_govt", "b_hesitant_trust_govt", c("b_cancer", "nation"), compute_binary, jeffreys_binary,
    "pct_hesitant_trust_politicians", "b_hesitant_trust_politicians", c("b_cancer", "nation"), compute_binary, jeffreys_binary,
    "pct_trust_fam", "b_vaccine_likely_friends", c("b_cancer", "nation"), compute_binary, jeffreys_binary,
    "pct_trust_healthcare", "b_vaccine_likely_local_health", c("b_cancer", "nation"), compute_binary, jeffreys_binary,
    "pct_trust_who", "b_vaccine_likely_who", c("b_cancer", "nation"), compute_binary, jeffreys_binary,
    "pct_trust_govt", "b_vaccine_likely_govt_health", c("b_cancer", "nation"), compute_binary, jeffreys_binary,
    "pct_trust_politicians", "b_vaccine_likely_politicians", c("b_cancer", "nation"), compute_binary, jeffreys_binary,
    
    "pct_vaccinated", "b_had_cov_vaccine", c("b_chronic_kidney_disease", "nation"), compute_binary, jeffreys_binary,
    "pct_not_vaccinated_and_accepting", "b_not_vaccinated_and_accepting", c("b_chronic_kidney_disease", "nation"), compute_binary, jeffreys_binary,
    "pct_not_vaccinated_and_hesitant", "b_not_vaccinated_and_hesitant", c("b_chronic_kidney_disease", "nation"), compute_binary, jeffreys_binary,
    "pct_twodoses", "b_received_2_vaccine_doses", c("b_chronic_kidney_disease", "nation"), compute_binary, jeffreys_binary,
    "pct_accepting", "b_accept_cov_vaccine", c("b_chronic_kidney_disease", "nation"), compute_binary, jeffreys_binary,
    "pct_concerned_sideeffects", "b_concerned_sideeffects", c("b_chronic_kidney_disease", "nation"), compute_binary, jeffreys_binary,
    "pct_hesitant_sideeffects", "b_hesitant_sideeffects", c("b_chronic_kidney_disease", "nation"), compute_binary, jeffreys_binary,
    "pct_hesitant_trust_fam", "b_hesitant_trust_fam", c("b_chronic_kidney_disease", "nation"), compute_binary, jeffreys_binary,
    "pct_hesitant_trust_healthcare", "b_hesitant_trust_healthcare", c("b_chronic_kidney_disease", "nation"), compute_binary, jeffreys_binary,
    "pct_hesitant_trust_who", "b_hesitant_trust_who", c("b_chronic_kidney_disease", "nation"), compute_binary, jeffreys_binary,
    "pct_hesitant_trust_govt", "b_hesitant_trust_govt", c("b_chronic_kidney_disease", "nation"), compute_binary, jeffreys_binary,
    "pct_hesitant_trust_politicians", "b_hesitant_trust_politicians", c("b_chronic_kidney_disease", "nation"), compute_binary, jeffreys_binary,
    "pct_trust_fam", "b_vaccine_likely_friends", c("b_chronic_kidney_disease", "nation"), compute_binary, jeffreys_binary,
    "pct_trust_healthcare", "b_vaccine_likely_local_health", c("b_chronic_kidney_disease", "nation"), compute_binary, jeffreys_binary,
    "pct_trust_who", "b_vaccine_likely_who", c("b_chronic_kidney_disease", "nation"), compute_binary, jeffreys_binary,
    "pct_trust_govt", "b_vaccine_likely_govt_health", c("b_chronic_kidney_disease", "nation"), compute_binary, jeffreys_binary,
    "pct_trust_politicians", "b_vaccine_likely_politicians", c("b_chronic_kidney_disease", "nation"), compute_binary, jeffreys_binary,
    
    "pct_vaccinated", "b_had_cov_vaccine", c("b_chronic_lung_disease", "nation"), compute_binary, jeffreys_binary,
    "pct_not_vaccinated_and_accepting", "b_not_vaccinated_and_accepting", c("b_chronic_lung_disease", "nation"), compute_binary, jeffreys_binary,
    "pct_not_vaccinated_and_hesitant", "b_not_vaccinated_and_hesitant", c("b_chronic_lung_disease", "nation"), compute_binary, jeffreys_binary,
    "pct_twodoses", "b_received_2_vaccine_doses", c("b_chronic_lung_disease", "nation"), compute_binary, jeffreys_binary,
    "pct_accepting", "b_accept_cov_vaccine", c("b_chronic_lung_disease", "nation"), compute_binary, jeffreys_binary,
    "pct_concerned_sideeffects", "b_concerned_sideeffects", c("b_chronic_lung_disease", "nation"), compute_binary, jeffreys_binary,
    "pct_hesitant_sideeffects", "b_hesitant_sideeffects", c("b_chronic_lung_disease", "nation"), compute_binary, jeffreys_binary,
    "pct_hesitant_trust_fam", "b_hesitant_trust_fam", c("b_chronic_lung_disease", "nation"), compute_binary, jeffreys_binary,
    "pct_hesitant_trust_healthcare", "b_hesitant_trust_healthcare", c("b_chronic_lung_disease", "nation"), compute_binary, jeffreys_binary,
    "pct_hesitant_trust_who", "b_hesitant_trust_who", c("b_chronic_lung_disease", "nation"), compute_binary, jeffreys_binary,
    "pct_hesitant_trust_govt", "b_hesitant_trust_govt", c("b_chronic_lung_disease", "nation"), compute_binary, jeffreys_binary,
    "pct_hesitant_trust_politicians", "b_hesitant_trust_politicians", c("b_chronic_lung_disease", "nation"), compute_binary, jeffreys_binary,
    "pct_trust_fam", "b_vaccine_likely_friends", c("b_chronic_lung_disease", "nation"), compute_binary, jeffreys_binary,
    "pct_trust_healthcare", "b_vaccine_likely_local_health", c("b_chronic_lung_disease", "nation"), compute_binary, jeffreys_binary,
    "pct_trust_who", "b_vaccine_likely_who", c("b_chronic_lung_disease", "nation"), compute_binary, jeffreys_binary,
    "pct_trust_govt", "b_vaccine_likely_govt_health", c("b_chronic_lung_disease", "nation"), compute_binary, jeffreys_binary,
    "pct_trust_politicians", "b_vaccine_likely_politicians", c("b_chronic_lung_disease", "nation"), compute_binary, jeffreys_binary,
    
    "pct_vaccinated", "b_had_cov_vaccine", c("b_diabetes", "nation"), compute_binary, jeffreys_binary,
    "pct_not_vaccinated_and_accepting", "b_not_vaccinated_and_accepting", c("b_diabetes", "nation"), compute_binary, jeffreys_binary,
    "pct_not_vaccinated_and_hesitant", "b_not_vaccinated_and_hesitant", c("b_diabetes", "nation"), compute_binary, jeffreys_binary,
    "pct_twodoses", "b_received_2_vaccine_doses", c("b_diabetes", "nation"), compute_binary, jeffreys_binary,
    "pct_accepting", "b_accept_cov_vaccine", c("b_diabetes", "nation"), compute_binary, jeffreys_binary,
    "pct_concerned_sideeffects", "b_concerned_sideeffects", c("b_diabetes", "nation"), compute_binary, jeffreys_binary,
    "pct_hesitant_sideeffects", "b_hesitant_sideeffects", c("b_diabetes", "nation"), compute_binary, jeffreys_binary,
    "pct_hesitant_trust_fam", "b_hesitant_trust_fam", c("b_diabetes", "nation"), compute_binary, jeffreys_binary,
    "pct_hesitant_trust_healthcare", "b_hesitant_trust_healthcare", c("b_diabetes", "nation"), compute_binary, jeffreys_binary,
    "pct_hesitant_trust_who", "b_hesitant_trust_who", c("b_diabetes", "nation"), compute_binary, jeffreys_binary,
    "pct_hesitant_trust_govt", "b_hesitant_trust_govt", c("b_diabetes", "nation"), compute_binary, jeffreys_binary,
    "pct_hesitant_trust_politicians", "b_hesitant_trust_politicians", c("b_diabetes", "nation"), compute_binary, jeffreys_binary,
    "pct_trust_fam", "b_vaccine_likely_friends", c("b_diabetes", "nation"), compute_binary, jeffreys_binary,
    "pct_trust_healthcare", "b_vaccine_likely_local_health", c("b_diabetes", "nation"), compute_binary, jeffreys_binary,
    "pct_trust_who", "b_vaccine_likely_who", c("b_diabetes", "nation"), compute_binary, jeffreys_binary,
    "pct_trust_govt", "b_vaccine_likely_govt_health", c("b_diabetes", "nation"), compute_binary, jeffreys_binary,
    "pct_trust_politicians", "b_vaccine_likely_politicians", c("b_diabetes", "nation"), compute_binary, jeffreys_binary,
    
    "pct_vaccinated", "b_had_cov_vaccine", c("b_immunocompromised", "nation"), compute_binary, jeffreys_binary,
    "pct_not_vaccinated_and_accepting", "b_not_vaccinated_and_accepting", c("b_immunocompromised", "nation"), compute_binary, jeffreys_binary,
    "pct_not_vaccinated_and_hesitant", "b_not_vaccinated_and_hesitant", c("b_immunocompromised", "nation"), compute_binary, jeffreys_binary,
    "pct_twodoses", "b_received_2_vaccine_doses", c("b_immunocompromised", "nation"), compute_binary, jeffreys_binary,
    "pct_accepting", "b_accept_cov_vaccine", c("b_immunocompromised", "nation"), compute_binary, jeffreys_binary,
    "pct_concerned_sideeffects", "b_concerned_sideeffects", c("b_immunocompromised", "nation"), compute_binary, jeffreys_binary,
    "pct_hesitant_sideeffects", "b_hesitant_sideeffects", c("b_immunocompromised", "nation"), compute_binary, jeffreys_binary,
    "pct_hesitant_trust_fam", "b_hesitant_trust_fam", c("b_immunocompromised", "nation"), compute_binary, jeffreys_binary,
    "pct_hesitant_trust_healthcare", "b_hesitant_trust_healthcare", c("b_immunocompromised", "nation"), compute_binary, jeffreys_binary,
    "pct_hesitant_trust_who", "b_hesitant_trust_who", c("b_immunocompromised", "nation"), compute_binary, jeffreys_binary,
    "pct_hesitant_trust_govt", "b_hesitant_trust_govt", c("b_immunocompromised", "nation"), compute_binary, jeffreys_binary,
    "pct_hesitant_trust_politicians", "b_hesitant_trust_politicians", c("b_immunocompromised", "nation"), compute_binary, jeffreys_binary,
    "pct_trust_fam", "b_vaccine_likely_friends", c("b_immunocompromised", "nation"), compute_binary, jeffreys_binary,
    "pct_trust_healthcare", "b_vaccine_likely_local_health", c("b_immunocompromised", "nation"), compute_binary, jeffreys_binary,
    "pct_trust_who", "b_vaccine_likely_who", c("b_immunocompromised", "nation"), compute_binary, jeffreys_binary,
    "pct_trust_govt", "b_vaccine_likely_govt_health", c("b_immunocompromised", "nation"), compute_binary, jeffreys_binary,
    "pct_trust_politicians", "b_vaccine_likely_politicians", c("b_immunocompromised", "nation"), compute_binary, jeffreys_binary,
    
  )
  
  return(list("week"=monthly_aggs, "month"=monthly_aggs))
=======
    #### Cut 1: side effects if hesitant about getting vaccine and generally
    # National
    "pct_concerned_sideeffects", "b_concerned_sideeffects", c("mc_age", "mc_gender", "mc_race", "b_hispanic", "nation"), compute_binary, jeffreys_binary,
    "pct_hesitant_sideeffects", "b_hesitant_sideeffects", c("mc_age", "mc_gender", "mc_race", "b_hispanic", "nation"), compute_binary, jeffreys_binary,

    # State
    "pct_concerned_sideeffects", "b_concerned_sideeffects", c("mc_age", "mc_gender", "mc_race", "b_hispanic", "state"), compute_binary, jeffreys_binary,
    "pct_hesitant_sideeffects", "b_hesitant_sideeffects", c("mc_age", "mc_gender", "mc_race", "b_hispanic", "state"), compute_binary, jeffreys_binary,

    # State marginal
    "pct_concerned_sideeffects", "b_concerned_sideeffects", c("mc_age", "state"), compute_binary, jeffreys_binary,
    "pct_concerned_sideeffects", "b_concerned_sideeffects", c("mc_gender", "state"), compute_binary, jeffreys_binary,
    "pct_concerned_sideeffects", "b_concerned_sideeffects", c("mc_race", "b_hispanic", "state"), compute_binary, jeffreys_binary,
    "pct_hesitant_sideeffects", "b_hesitant_sideeffects", c("mc_age", "state"), compute_binary, jeffreys_binary,
    "pct_hesitant_sideeffects", "b_hesitant_sideeffects", c("mc_gender", "state"), compute_binary, jeffreys_binary,
    "pct_hesitant_sideeffects", "b_hesitant_sideeffects", c("mc_race", "b_hispanic", "state"), compute_binary, jeffreys_binary,



    #### Cut 2: trust various institutions if hesitant about getting vaccine
    # National
    "pct_hesitant_trust_fam", "b_hesitant_trust_fam", c("mc_age", "mc_gender", "mc_race", "b_hispanic", "nation"), compute_binary, jeffreys_binary,
    "pct_hesitant_trust_healthcare", "b_hesitant_trust_healthcare", c("mc_age", "mc_gender", "mc_race", "b_hispanic", "nation"), compute_binary, jeffreys_binary,
    "pct_hesitant_trust_who", "b_hesitant_trust_who", c("mc_age", "mc_gender", "mc_race", "b_hispanic", "nation"), compute_binary, jeffreys_binary,
    "pct_hesitant_trust_govt", "b_hesitant_trust_govt", c("mc_age", "mc_gender", "mc_race", "b_hispanic", "nation"), compute_binary, jeffreys_binary,
    "pct_hesitant_trust_politicians", "b_hesitant_trust_politicians", c("mc_age", "mc_gender", "mc_race", "b_hispanic", "nation"), compute_binary, jeffreys_binary,

    # State
    "pct_hesitant_trust_fam", "b_hesitant_trust_fam", c("mc_age", "mc_gender", "mc_race", "b_hispanic", "state"), compute_binary, jeffreys_binary,
    "pct_hesitant_trust_healthcare", "b_hesitant_trust_healthcare", c("mc_age", "mc_gender", "mc_race", "b_hispanic", "state"), compute_binary, jeffreys_binary,
    "pct_hesitant_trust_who", "b_hesitant_trust_who", c("mc_age", "mc_gender", "mc_race", "b_hispanic", "state"), compute_binary, jeffreys_binary,
    "pct_hesitant_trust_govt", "b_hesitant_trust_govt", c("mc_age", "mc_gender", "mc_race", "b_hispanic", "state"), compute_binary, jeffreys_binary,
    "pct_hesitant_trust_politicians", "b_hesitant_trust_politicians", c("mc_age", "mc_gender", "mc_race", "b_hispanic", "state"), compute_binary, jeffreys_binary,

    # State marginal
    "pct_hesitant_trust_fam", "b_hesitant_trust_fam", c("mc_age", "state"), compute_binary, jeffreys_binary,
    "pct_hesitant_trust_fam", "b_hesitant_trust_fam", c("mc_gender", "state"), compute_binary, jeffreys_binary,
    "pct_hesitant_trust_fam", "b_hesitant_trust_fam", c("mc_race", "b_hispanic", "state"), compute_binary, jeffreys_binary,
    "pct_hesitant_trust_healthcare", "b_hesitant_trust_healthcare", c("mc_age", "state"), compute_binary, jeffreys_binary,
    "pct_hesitant_trust_healthcare", "b_hesitant_trust_healthcare", c("mc_gender", "state"), compute_binary, jeffreys_binary,
    "pct_hesitant_trust_healthcare", "b_hesitant_trust_healthcare", c("mc_race", "b_hispanic", "state"), compute_binary, jeffreys_binary,
    "pct_hesitant_trust_who", "b_hesitant_trust_who", c("mc_age", "state"), compute_binary, jeffreys_binary,
    "pct_hesitant_trust_who", "b_hesitant_trust_who", c("mc_gender", "state"), compute_binary, jeffreys_binary,
    "pct_hesitant_trust_who", "b_hesitant_trust_who", c("mc_race", "b_hispanic", "state"), compute_binary, jeffreys_binary,
    "pct_hesitant_trust_govt", "b_hesitant_trust_govt", c("mc_age", "state"), compute_binary, jeffreys_binary,
    "pct_hesitant_trust_govt", "b_hesitant_trust_govt", c("mc_gender", "state"), compute_binary, jeffreys_binary,
    "pct_hesitant_trust_govt", "b_hesitant_trust_govt", c("mc_race", "b_hispanic", "state"), compute_binary, jeffreys_binary,
    "pct_hesitant_trust_politicians", "b_hesitant_trust_politicians", c("mc_age", "state"), compute_binary, jeffreys_binary,
    "pct_hesitant_trust_politicians", "b_hesitant_trust_politicians", c("mc_gender", "state"), compute_binary, jeffreys_binary,
    "pct_hesitant_trust_politicians", "b_hesitant_trust_politicians", c("mc_race", "b_hispanic", "state"), compute_binary, jeffreys_binary,



    #### Cut 3: trust various institutions
    # National
    "pct_trust_fam", "b_vaccine_likely_friends", c("mc_age", "mc_gender", "mc_race", "b_hispanic", "nation"), compute_binary, jeffreys_binary,
    "pct_trust_healthcare", "b_vaccine_likely_local_health", c("mc_age", "mc_gender", "mc_race", "b_hispanic", "nation"), compute_binary, jeffreys_binary,
    "pct_trust_who", "b_vaccine_likely_who", c("mc_age", "mc_gender", "mc_race", "b_hispanic", "nation"), compute_binary, jeffreys_binary,
    "pct_trust_govt", "b_vaccine_likely_govt_health", c("mc_age", "mc_gender", "mc_race", "b_hispanic", "nation"), compute_binary, jeffreys_binary,
    "pct_trust_politicians", "b_vaccine_likely_politicians", c("mc_age", "mc_gender", "mc_race", "b_hispanic", "nation"), compute_binary, jeffreys_binary,

    # State
    "pct_trust_fam", "b_vaccine_likely_friends", c("mc_age", "mc_gender", "mc_race", "b_hispanic", "state"), compute_binary, jeffreys_binary,
    "pct_trust_healthcare", "b_vaccine_likely_local_health", c("mc_age", "mc_gender", "mc_race", "b_hispanic", "state"), compute_binary, jeffreys_binary,
    "pct_trust_who", "b_vaccine_likely_who", c("mc_age", "mc_gender", "mc_race", "b_hispanic", "state"), compute_binary, jeffreys_binary,
    "pct_trust_govt", "b_vaccine_likely_govt_health", c("mc_age", "mc_gender", "mc_race", "b_hispanic", "state"), compute_binary, jeffreys_binary,
    "pct_trust_politicians", "b_vaccine_likely_politicians", c("mc_age", "mc_gender", "mc_race", "b_hispanic", "state"), compute_binary, jeffreys_binary,

    # State marginal
    "pct_trust_fam", "b_vaccine_likely_friends", c("mc_age", "state"), compute_binary, jeffreys_binary,
    "pct_trust_fam", "b_vaccine_likely_friends", c("mc_gender", "state"), compute_binary, jeffreys_binary,
    "pct_trust_fam", "b_vaccine_likely_friends", c("mc_race", "b_hispanic", "state"), compute_binary, jeffreys_binary,
    "pct_trust_healthcare", "b_vaccine_likely_local_health", c("mc_age", "state"), compute_binary, jeffreys_binary,
    "pct_trust_healthcare", "b_vaccine_likely_local_health", c("mc_gender", "state"), compute_binary, jeffreys_binary,
    "pct_trust_healthcare", "b_vaccine_likely_local_health", c("mc_race", "b_hispanic", "state"), compute_binary, jeffreys_binary,
    "pct_trust_who", "b_vaccine_likely_who", c("mc_age", "state"), compute_binary, jeffreys_binary,
    "pct_trust_who", "b_vaccine_likely_who", c("mc_gender", "state"), compute_binary, jeffreys_binary,
    "pct_trust_who", "b_vaccine_likely_who", c("mc_race", "b_hispanic", "state"), compute_binary, jeffreys_binary,
    "pct_trust_govt", "b_vaccine_likely_govt_health", c("mc_age", "state"), compute_binary, jeffreys_binary,
    "pct_trust_govt", "b_vaccine_likely_govt_health", c("mc_gender", "state"), compute_binary, jeffreys_binary,
    "pct_trust_govt", "b_vaccine_likely_govt_health", c("mc_race", "b_hispanic", "state"), compute_binary, jeffreys_binary,
    "pct_trust_politicians", "b_vaccine_likely_politicians", c("mc_age", "state"), compute_binary, jeffreys_binary,
    "pct_trust_politicians", "b_vaccine_likely_politicians", c("mc_gender", "state"), compute_binary, jeffreys_binary,
    "pct_trust_politicians", "b_vaccine_likely_politicians", c("mc_race", "b_hispanic", "state"), compute_binary, jeffreys_binary,



    #### Cuts 4, 5, 6: vaccinated and accepting if senior, in healthcare, or generally
    # National
    "pct_vaccinated", "b_had_cov_vaccine", c("b_work_in_healthcare", "mc_age", "mc_gender", "mc_race", "b_hispanic", "nation"), compute_binary, jeffreys_binary,
    "pct_vaccinated", "b_had_cov_vaccine", c("b_65_or_older", "mc_gender", "mc_race", "b_hispanic", "nation"), compute_binary, jeffreys_binary,
    "pct_vaccinated", "b_had_cov_vaccine", c("mc_age", "mc_gender", "mc_race", "b_hispanic", "nation"), compute_binary, jeffreys_binary,
    "pct_accepting", "b_accept_cov_vaccine", c("b_work_in_healthcare", "mc_age", "mc_gender", "mc_race", "b_hispanic", "nation"), compute_binary, jeffreys_binary,
    "pct_accepting", "b_accept_cov_vaccine", c("b_65_or_older", "mc_gender", "mc_race", "b_hispanic", "nation"), compute_binary, jeffreys_binary,
    "pct_accepting", "b_accept_cov_vaccine", c("mc_age", "mc_gender", "mc_race", "b_hispanic", "nation"), compute_binary, jeffreys_binary,

    # State
    "pct_vaccinated", "b_had_cov_vaccine", c("b_work_in_healthcare", "mc_age", "mc_gender", "mc_race", "b_hispanic", "state"), compute_binary, jeffreys_binary,
    "pct_vaccinated", "b_had_cov_vaccine", c("b_65_or_older", "mc_gender", "mc_race", "b_hispanic", "state"), compute_binary, jeffreys_binary,
    "pct_vaccinated", "b_had_cov_vaccine", c("mc_age", "mc_gender", "mc_race", "b_hispanic", "state"), compute_binary, jeffreys_binary,
    "pct_accepting", "b_accept_cov_vaccine", c("b_work_in_healthcare", "mc_age", "mc_gender", "mc_race", "b_hispanic", "state"), compute_binary, jeffreys_binary,
    "pct_accepting", "b_accept_cov_vaccine", c("b_65_or_older", "mc_gender", "mc_race", "b_hispanic", "state"), compute_binary, jeffreys_binary,
    "pct_accepting", "b_accept_cov_vaccine", c("mc_age", "mc_gender", "mc_race", "b_hispanic", "state"), compute_binary, jeffreys_binary,

    # State marginal
    "pct_vaccinated", "b_had_cov_vaccine", c("b_work_in_healthcare", "mc_age", "state"), compute_binary, jeffreys_binary,
    "pct_vaccinated", "b_had_cov_vaccine", c("b_work_in_healthcare","mc_gender", "state"), compute_binary, jeffreys_binary,
    "pct_vaccinated", "b_had_cov_vaccine", c("b_work_in_healthcare", "mc_race", "b_hispanic", "state"), compute_binary, jeffreys_binary,
    "pct_vaccinated", "b_had_cov_vaccine", c("b_65_or_older", "mc_gender", "state"), compute_binary, jeffreys_binary,
    "pct_vaccinated", "b_had_cov_vaccine", c("b_65_or_older", "mc_race", "b_hispanic", "state"), compute_binary, jeffreys_binary,
    "pct_vaccinated", "b_had_cov_vaccine", c("mc_age", "state"), compute_binary, jeffreys_binary,
    "pct_vaccinated", "b_had_cov_vaccine", c("mc_gender", "state"), compute_binary, jeffreys_binary,
    "pct_vaccinated", "b_had_cov_vaccine", c("mc_race", "b_hispanic", "state"), compute_binary, jeffreys_binary,
    "pct_accepting", "b_accept_cov_vaccine", c("b_work_in_healthcare", "mc_age", "state"), compute_binary, jeffreys_binary,
    "pct_accepting", "b_accept_cov_vaccine", c("b_work_in_healthcare","mc_gender", "state"), compute_binary, jeffreys_binary,
    "pct_accepting", "b_accept_cov_vaccine", c("b_work_in_healthcare", "mc_race", "b_hispanic", "state"), compute_binary, jeffreys_binary,
    "pct_accepting", "b_accept_cov_vaccine", c("b_65_or_older", "mc_gender", "state"), compute_binary, jeffreys_binary,
    "pct_accepting", "b_accept_cov_vaccine", c("b_65_or_older", "mc_race", "b_hispanic", "state"), compute_binary, jeffreys_binary,
    "pct_accepting", "b_accept_cov_vaccine", c("mc_age", "state"), compute_binary, jeffreys_binary,
    "pct_accepting", "b_accept_cov_vaccine", c("mc_gender", "state"), compute_binary, jeffreys_binary,
    "pct_accepting", "b_accept_cov_vaccine", c("mc_race", "b_hispanic", "state"), compute_binary, jeffreys_binary,

  )

  return(list("week"=weekly_aggs, "month"=monthly_aggs))
>>>>>>> 053c3e6d
}


#' Run the contingency table production pipeline
#'
#' @param params    Params object produced by read_params
#'
#' @return none
#' 
#' @importFrom parallel detectCores
#'
#' @export
run_contingency_tables <- function(params) {
  aggs <- set_aggs()
<<<<<<< HEAD
  
  ## Set default number of cores for mclapply to the total available number,
  ## because we are greedy and this will typically run on a server.
  if (params$parallel) {
    cores <- detectCores()
    
    if (is.na(cores)) {
      warning("Could not detect the number of CPU cores; parallel mode disabled")
      params$parallel <- FALSE
    } else {
      options(mc.cores = cores)
      msg_plain(paste0("Running on ", cores, " cores"))
    }
  }
  
=======

>>>>>>> 053c3e6d
  if (params$aggregate_range == "week") {
    run_contingency_tables_many_periods(params, aggs$week)
  } else if (params$aggregate_range == "month") {
    run_contingency_tables_many_periods(params, aggs$month)
  } else if (params$aggregate_range == "both") {
    params$aggregate_range <- "week"
    run_contingency_tables_many_periods(params, aggs$week)

    params$aggregate_range <- "month"
    run_contingency_tables_many_periods(params, aggs$month)
  }
}


#' Wrapper that runs `run_contingency_tables_one_period` over several time ranges
#'
#' Allows pipeline to create a series of CSVs for a range of dates.
#'
#' @param params    Params object produced by read_params
#' @param aggregations Data frame with columns `name`, `var_weight`, `metric`,
#'   `group_by`, `compute_fn`, `post_fn`. Each row represents one aggregate
#'   to report. `name` is the aggregate's base column name; `var_weight` is the
#'   column to use for its weights; `metric` is the column of `df` containing the
#'   response value. `group_by` is a list of variables used to perform the
#'   aggregations over. `compute_fn` is the function that computes
#'   the aggregate response given many rows of data. `post_fn` is applied to the
#'   aggregate data after megacounty aggregation, and can perform any final
#'   calculations necessary.
#'
#' @return none
#'
#' @importFrom lubridate ymd days
run_contingency_tables_many_periods <- function(params, aggregations)
{
  if (!is.null(params$n_periods)) {
    msg_plain(paste0("Producing CSVs for ", params$n_periods, " time periods"))

    if (params$aggregate_range == "week") {
      period_step <- days(7)
    } else if (params$aggregate_range == "month") {
      period_step <- months(1)
    } else if (is.null(params$aggregate_range)) {
      stop("aggregate_range setting must be provided in params")
    }
    
    params$end_date <- ifelse(
      is.null(params$end_date), as.character(Sys.Date()), params$end_date
    )
    # Make list of dates to aggregate over.
    end_dates <- as.character(sort(
      ymd(params$end_date) - period_step * seq(0, params$n_periods - 1)
    ))

    for (end_date in end_dates) {
      period_params <- params
      
      # Update start/end date and time.
      period_params$end_date <- end_date
      if ( !(end_date == end_dates[1]) ) {
        period_params$start_date <- NULL
      }
      
      period_params$start_time <- ymd_hms(
        sprintf("%s 00:00:00", period_params$start_date), tz = tz_to
      )
      period_params$end_time <- ymd_hms(
        sprintf("%s 23:59:59", period_params$end_date), tz = tz_to
      )
      
      run_contingency_tables_one_period(period_params, aggregations)
    }
  } else {
    ## Produce CSVs for a single time period
    run_contingency_tables_one_period(params, aggregations)
  }


}

#' Run the contingency table production pipeline for a single time period
#'
#' @param params    Params object produced by read_params
#' @param aggregations Data frame with columns `name`, `var_weight`, `metric`,
#'   `group_by`, `compute_fn`, `post_fn`. Each row represents one aggregate
#'   to report. `name` is the aggregate's base column name; `var_weight` is the
#'   column to use for its weights; `metric` is the column of `df` containing the
#'   response value. `group_by` is a list of variables used to perform the
#'   aggregations over. `compute_fn` is the function that computes
#'   the aggregate response given many rows of data. `post_fn` is applied to the
#'   aggregate data after megacounty aggregation, and can perform any final
#'   calculations necessary.
#'
#' @return none
run_contingency_tables_one_period <- function(params, aggregations)
{
  params <- update_params(params)
  aggregations <- verify_aggs(aggregations)
  
  msg_plain(paste0("Producing aggregates for ", params$start_date, " through ", params$end_date))

  if (nrow(aggregations) > 0) {
    cw_list <- produce_crosswalk_list(params$static_dir)
    archive <- load_archive(params)
    msg_df("archive data loaded", archive$input_data)

    input_data <- load_responses_all(params)
    input_data <- filter_responses(input_data, params)
    msg_df("response input data", input_data)

    input_data <- merge_responses(input_data, archive)
    data_agg <- create_data_for_aggregation(input_data)
    data_agg <- filter_data_for_aggregation(data_agg, params,
                                              lead_days = params$backfill_days)

    if (nrow(data_agg) == 0) {
      msg_plain(sprintf("no data available in the desired date range %s- to %s",
                        params$start_date, params$end_date))
      return()
    }

    data_agg <- join_weights(data_agg, params, weights = "full")
    msg_df("response data to aggregate", data_agg)

    data_agg <- make_human_readable(data_agg)

    produce_aggregates(data_agg, aggregations, cw_list, params)
  }

}<|MERGE_RESOLUTION|>--- conflicted
+++ resolved
@@ -27,7 +27,6 @@
 
   monthly_aggs <- tribble(
     ~name, ~metric, ~group_by, ~compute_fn, ~post_fn,
-<<<<<<< HEAD
     # Nation
     "pct_vaccinated", "b_had_cov_vaccine", c("nation"), compute_binary, jeffreys_binary,
     "pct_not_vaccinated_and_accepting", "b_not_vaccinated_and_accepting", c("nation"), compute_binary, jeffreys_binary,
@@ -323,133 +322,7 @@
   )
   
   return(list("week"=monthly_aggs, "month"=monthly_aggs))
-=======
-    #### Cut 1: side effects if hesitant about getting vaccine and generally
-    # National
-    "pct_concerned_sideeffects", "b_concerned_sideeffects", c("mc_age", "mc_gender", "mc_race", "b_hispanic", "nation"), compute_binary, jeffreys_binary,
-    "pct_hesitant_sideeffects", "b_hesitant_sideeffects", c("mc_age", "mc_gender", "mc_race", "b_hispanic", "nation"), compute_binary, jeffreys_binary,
-
-    # State
-    "pct_concerned_sideeffects", "b_concerned_sideeffects", c("mc_age", "mc_gender", "mc_race", "b_hispanic", "state"), compute_binary, jeffreys_binary,
-    "pct_hesitant_sideeffects", "b_hesitant_sideeffects", c("mc_age", "mc_gender", "mc_race", "b_hispanic", "state"), compute_binary, jeffreys_binary,
-
-    # State marginal
-    "pct_concerned_sideeffects", "b_concerned_sideeffects", c("mc_age", "state"), compute_binary, jeffreys_binary,
-    "pct_concerned_sideeffects", "b_concerned_sideeffects", c("mc_gender", "state"), compute_binary, jeffreys_binary,
-    "pct_concerned_sideeffects", "b_concerned_sideeffects", c("mc_race", "b_hispanic", "state"), compute_binary, jeffreys_binary,
-    "pct_hesitant_sideeffects", "b_hesitant_sideeffects", c("mc_age", "state"), compute_binary, jeffreys_binary,
-    "pct_hesitant_sideeffects", "b_hesitant_sideeffects", c("mc_gender", "state"), compute_binary, jeffreys_binary,
-    "pct_hesitant_sideeffects", "b_hesitant_sideeffects", c("mc_race", "b_hispanic", "state"), compute_binary, jeffreys_binary,
-
-
-
-    #### Cut 2: trust various institutions if hesitant about getting vaccine
-    # National
-    "pct_hesitant_trust_fam", "b_hesitant_trust_fam", c("mc_age", "mc_gender", "mc_race", "b_hispanic", "nation"), compute_binary, jeffreys_binary,
-    "pct_hesitant_trust_healthcare", "b_hesitant_trust_healthcare", c("mc_age", "mc_gender", "mc_race", "b_hispanic", "nation"), compute_binary, jeffreys_binary,
-    "pct_hesitant_trust_who", "b_hesitant_trust_who", c("mc_age", "mc_gender", "mc_race", "b_hispanic", "nation"), compute_binary, jeffreys_binary,
-    "pct_hesitant_trust_govt", "b_hesitant_trust_govt", c("mc_age", "mc_gender", "mc_race", "b_hispanic", "nation"), compute_binary, jeffreys_binary,
-    "pct_hesitant_trust_politicians", "b_hesitant_trust_politicians", c("mc_age", "mc_gender", "mc_race", "b_hispanic", "nation"), compute_binary, jeffreys_binary,
-
-    # State
-    "pct_hesitant_trust_fam", "b_hesitant_trust_fam", c("mc_age", "mc_gender", "mc_race", "b_hispanic", "state"), compute_binary, jeffreys_binary,
-    "pct_hesitant_trust_healthcare", "b_hesitant_trust_healthcare", c("mc_age", "mc_gender", "mc_race", "b_hispanic", "state"), compute_binary, jeffreys_binary,
-    "pct_hesitant_trust_who", "b_hesitant_trust_who", c("mc_age", "mc_gender", "mc_race", "b_hispanic", "state"), compute_binary, jeffreys_binary,
-    "pct_hesitant_trust_govt", "b_hesitant_trust_govt", c("mc_age", "mc_gender", "mc_race", "b_hispanic", "state"), compute_binary, jeffreys_binary,
-    "pct_hesitant_trust_politicians", "b_hesitant_trust_politicians", c("mc_age", "mc_gender", "mc_race", "b_hispanic", "state"), compute_binary, jeffreys_binary,
-
-    # State marginal
-    "pct_hesitant_trust_fam", "b_hesitant_trust_fam", c("mc_age", "state"), compute_binary, jeffreys_binary,
-    "pct_hesitant_trust_fam", "b_hesitant_trust_fam", c("mc_gender", "state"), compute_binary, jeffreys_binary,
-    "pct_hesitant_trust_fam", "b_hesitant_trust_fam", c("mc_race", "b_hispanic", "state"), compute_binary, jeffreys_binary,
-    "pct_hesitant_trust_healthcare", "b_hesitant_trust_healthcare", c("mc_age", "state"), compute_binary, jeffreys_binary,
-    "pct_hesitant_trust_healthcare", "b_hesitant_trust_healthcare", c("mc_gender", "state"), compute_binary, jeffreys_binary,
-    "pct_hesitant_trust_healthcare", "b_hesitant_trust_healthcare", c("mc_race", "b_hispanic", "state"), compute_binary, jeffreys_binary,
-    "pct_hesitant_trust_who", "b_hesitant_trust_who", c("mc_age", "state"), compute_binary, jeffreys_binary,
-    "pct_hesitant_trust_who", "b_hesitant_trust_who", c("mc_gender", "state"), compute_binary, jeffreys_binary,
-    "pct_hesitant_trust_who", "b_hesitant_trust_who", c("mc_race", "b_hispanic", "state"), compute_binary, jeffreys_binary,
-    "pct_hesitant_trust_govt", "b_hesitant_trust_govt", c("mc_age", "state"), compute_binary, jeffreys_binary,
-    "pct_hesitant_trust_govt", "b_hesitant_trust_govt", c("mc_gender", "state"), compute_binary, jeffreys_binary,
-    "pct_hesitant_trust_govt", "b_hesitant_trust_govt", c("mc_race", "b_hispanic", "state"), compute_binary, jeffreys_binary,
-    "pct_hesitant_trust_politicians", "b_hesitant_trust_politicians", c("mc_age", "state"), compute_binary, jeffreys_binary,
-    "pct_hesitant_trust_politicians", "b_hesitant_trust_politicians", c("mc_gender", "state"), compute_binary, jeffreys_binary,
-    "pct_hesitant_trust_politicians", "b_hesitant_trust_politicians", c("mc_race", "b_hispanic", "state"), compute_binary, jeffreys_binary,
-
-
-
-    #### Cut 3: trust various institutions
-    # National
-    "pct_trust_fam", "b_vaccine_likely_friends", c("mc_age", "mc_gender", "mc_race", "b_hispanic", "nation"), compute_binary, jeffreys_binary,
-    "pct_trust_healthcare", "b_vaccine_likely_local_health", c("mc_age", "mc_gender", "mc_race", "b_hispanic", "nation"), compute_binary, jeffreys_binary,
-    "pct_trust_who", "b_vaccine_likely_who", c("mc_age", "mc_gender", "mc_race", "b_hispanic", "nation"), compute_binary, jeffreys_binary,
-    "pct_trust_govt", "b_vaccine_likely_govt_health", c("mc_age", "mc_gender", "mc_race", "b_hispanic", "nation"), compute_binary, jeffreys_binary,
-    "pct_trust_politicians", "b_vaccine_likely_politicians", c("mc_age", "mc_gender", "mc_race", "b_hispanic", "nation"), compute_binary, jeffreys_binary,
-
-    # State
-    "pct_trust_fam", "b_vaccine_likely_friends", c("mc_age", "mc_gender", "mc_race", "b_hispanic", "state"), compute_binary, jeffreys_binary,
-    "pct_trust_healthcare", "b_vaccine_likely_local_health", c("mc_age", "mc_gender", "mc_race", "b_hispanic", "state"), compute_binary, jeffreys_binary,
-    "pct_trust_who", "b_vaccine_likely_who", c("mc_age", "mc_gender", "mc_race", "b_hispanic", "state"), compute_binary, jeffreys_binary,
-    "pct_trust_govt", "b_vaccine_likely_govt_health", c("mc_age", "mc_gender", "mc_race", "b_hispanic", "state"), compute_binary, jeffreys_binary,
-    "pct_trust_politicians", "b_vaccine_likely_politicians", c("mc_age", "mc_gender", "mc_race", "b_hispanic", "state"), compute_binary, jeffreys_binary,
-
-    # State marginal
-    "pct_trust_fam", "b_vaccine_likely_friends", c("mc_age", "state"), compute_binary, jeffreys_binary,
-    "pct_trust_fam", "b_vaccine_likely_friends", c("mc_gender", "state"), compute_binary, jeffreys_binary,
-    "pct_trust_fam", "b_vaccine_likely_friends", c("mc_race", "b_hispanic", "state"), compute_binary, jeffreys_binary,
-    "pct_trust_healthcare", "b_vaccine_likely_local_health", c("mc_age", "state"), compute_binary, jeffreys_binary,
-    "pct_trust_healthcare", "b_vaccine_likely_local_health", c("mc_gender", "state"), compute_binary, jeffreys_binary,
-    "pct_trust_healthcare", "b_vaccine_likely_local_health", c("mc_race", "b_hispanic", "state"), compute_binary, jeffreys_binary,
-    "pct_trust_who", "b_vaccine_likely_who", c("mc_age", "state"), compute_binary, jeffreys_binary,
-    "pct_trust_who", "b_vaccine_likely_who", c("mc_gender", "state"), compute_binary, jeffreys_binary,
-    "pct_trust_who", "b_vaccine_likely_who", c("mc_race", "b_hispanic", "state"), compute_binary, jeffreys_binary,
-    "pct_trust_govt", "b_vaccine_likely_govt_health", c("mc_age", "state"), compute_binary, jeffreys_binary,
-    "pct_trust_govt", "b_vaccine_likely_govt_health", c("mc_gender", "state"), compute_binary, jeffreys_binary,
-    "pct_trust_govt", "b_vaccine_likely_govt_health", c("mc_race", "b_hispanic", "state"), compute_binary, jeffreys_binary,
-    "pct_trust_politicians", "b_vaccine_likely_politicians", c("mc_age", "state"), compute_binary, jeffreys_binary,
-    "pct_trust_politicians", "b_vaccine_likely_politicians", c("mc_gender", "state"), compute_binary, jeffreys_binary,
-    "pct_trust_politicians", "b_vaccine_likely_politicians", c("mc_race", "b_hispanic", "state"), compute_binary, jeffreys_binary,
-
-
-
-    #### Cuts 4, 5, 6: vaccinated and accepting if senior, in healthcare, or generally
-    # National
-    "pct_vaccinated", "b_had_cov_vaccine", c("b_work_in_healthcare", "mc_age", "mc_gender", "mc_race", "b_hispanic", "nation"), compute_binary, jeffreys_binary,
-    "pct_vaccinated", "b_had_cov_vaccine", c("b_65_or_older", "mc_gender", "mc_race", "b_hispanic", "nation"), compute_binary, jeffreys_binary,
-    "pct_vaccinated", "b_had_cov_vaccine", c("mc_age", "mc_gender", "mc_race", "b_hispanic", "nation"), compute_binary, jeffreys_binary,
-    "pct_accepting", "b_accept_cov_vaccine", c("b_work_in_healthcare", "mc_age", "mc_gender", "mc_race", "b_hispanic", "nation"), compute_binary, jeffreys_binary,
-    "pct_accepting", "b_accept_cov_vaccine", c("b_65_or_older", "mc_gender", "mc_race", "b_hispanic", "nation"), compute_binary, jeffreys_binary,
-    "pct_accepting", "b_accept_cov_vaccine", c("mc_age", "mc_gender", "mc_race", "b_hispanic", "nation"), compute_binary, jeffreys_binary,
-
-    # State
-    "pct_vaccinated", "b_had_cov_vaccine", c("b_work_in_healthcare", "mc_age", "mc_gender", "mc_race", "b_hispanic", "state"), compute_binary, jeffreys_binary,
-    "pct_vaccinated", "b_had_cov_vaccine", c("b_65_or_older", "mc_gender", "mc_race", "b_hispanic", "state"), compute_binary, jeffreys_binary,
-    "pct_vaccinated", "b_had_cov_vaccine", c("mc_age", "mc_gender", "mc_race", "b_hispanic", "state"), compute_binary, jeffreys_binary,
-    "pct_accepting", "b_accept_cov_vaccine", c("b_work_in_healthcare", "mc_age", "mc_gender", "mc_race", "b_hispanic", "state"), compute_binary, jeffreys_binary,
-    "pct_accepting", "b_accept_cov_vaccine", c("b_65_or_older", "mc_gender", "mc_race", "b_hispanic", "state"), compute_binary, jeffreys_binary,
-    "pct_accepting", "b_accept_cov_vaccine", c("mc_age", "mc_gender", "mc_race", "b_hispanic", "state"), compute_binary, jeffreys_binary,
-
-    # State marginal
-    "pct_vaccinated", "b_had_cov_vaccine", c("b_work_in_healthcare", "mc_age", "state"), compute_binary, jeffreys_binary,
-    "pct_vaccinated", "b_had_cov_vaccine", c("b_work_in_healthcare","mc_gender", "state"), compute_binary, jeffreys_binary,
-    "pct_vaccinated", "b_had_cov_vaccine", c("b_work_in_healthcare", "mc_race", "b_hispanic", "state"), compute_binary, jeffreys_binary,
-    "pct_vaccinated", "b_had_cov_vaccine", c("b_65_or_older", "mc_gender", "state"), compute_binary, jeffreys_binary,
-    "pct_vaccinated", "b_had_cov_vaccine", c("b_65_or_older", "mc_race", "b_hispanic", "state"), compute_binary, jeffreys_binary,
-    "pct_vaccinated", "b_had_cov_vaccine", c("mc_age", "state"), compute_binary, jeffreys_binary,
-    "pct_vaccinated", "b_had_cov_vaccine", c("mc_gender", "state"), compute_binary, jeffreys_binary,
-    "pct_vaccinated", "b_had_cov_vaccine", c("mc_race", "b_hispanic", "state"), compute_binary, jeffreys_binary,
-    "pct_accepting", "b_accept_cov_vaccine", c("b_work_in_healthcare", "mc_age", "state"), compute_binary, jeffreys_binary,
-    "pct_accepting", "b_accept_cov_vaccine", c("b_work_in_healthcare","mc_gender", "state"), compute_binary, jeffreys_binary,
-    "pct_accepting", "b_accept_cov_vaccine", c("b_work_in_healthcare", "mc_race", "b_hispanic", "state"), compute_binary, jeffreys_binary,
-    "pct_accepting", "b_accept_cov_vaccine", c("b_65_or_older", "mc_gender", "state"), compute_binary, jeffreys_binary,
-    "pct_accepting", "b_accept_cov_vaccine", c("b_65_or_older", "mc_race", "b_hispanic", "state"), compute_binary, jeffreys_binary,
-    "pct_accepting", "b_accept_cov_vaccine", c("mc_age", "state"), compute_binary, jeffreys_binary,
-    "pct_accepting", "b_accept_cov_vaccine", c("mc_gender", "state"), compute_binary, jeffreys_binary,
-    "pct_accepting", "b_accept_cov_vaccine", c("mc_race", "b_hispanic", "state"), compute_binary, jeffreys_binary,
-
-  )
-
-  return(list("week"=weekly_aggs, "month"=monthly_aggs))
->>>>>>> 053c3e6d
+
 }
 
 
@@ -464,8 +337,6 @@
 #' @export
 run_contingency_tables <- function(params) {
   aggs <- set_aggs()
-<<<<<<< HEAD
-  
   ## Set default number of cores for mclapply to the total available number,
   ## because we are greedy and this will typically run on a server.
   if (params$parallel) {
@@ -480,9 +351,6 @@
     }
   }
   
-=======
-
->>>>>>> 053c3e6d
   if (params$aggregate_range == "week") {
     run_contingency_tables_many_periods(params, aggs$week)
   } else if (params$aggregate_range == "month") {
