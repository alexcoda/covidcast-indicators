## Functions to code responses in the raw input data, called from
## `load_response_one`. Since these are called in `load_response_one`, which
## reads one specific Qualtrics file, their input data is always from only one
## wave of the survey -- they do not deal with inputs that have multiple waves
## mingled in one data frame.

#' Split multiselect options into codable form
#'
#' Multiselect options are coded by Qualtrics as a comma-separated string of
#' selected options, like "1,14", or the empty string if no options are
#' selected. Split these into vectors of selected options.
#'
#' @param column vector of selections, like c("1,4", "5", ...)
#' @return list of same length, each entry of which is a vector of selected
#'   options
split_options <- function(column) {
  return(strsplit(column, ",", fixed = TRUE))
}

#' Test if a specific selection is selected
#'
#' Checking whether a specific selection is selected in either "" (empty
#' string) or `NA` responses will produce `NA`s.
#'
#' @param vec A list whose entries are character vectors, such as c("14", "15").
#' @param selection one string, such as "14"
#' @return a logical vector; for each list entry, whether selection is contained
#'   in the character vector.
#'   
#' @importFrom parallel mclapply
is_selected <- function(vec, selection) {
  map_fn <- ifelse( is.null(getOption("mc.cores")) , lapply, mclapply)
  selections <- unlist(map_fn(
    vec,
    function(resp) {
      if (length(resp) == 0 || all(is.na(resp))) {
<<<<<<< HEAD
        # All our selection items include "None of the above" or similar, so
        # treat no selection the same as missingness.
=======
        # Qualtrics files code no selection as "" (empty string), which is
        # parsed by `read_csv` as `NA` (missing) by default. Since all our
        # selection items include "None of the above" or similar, treat both no
        # selection ("") or missing (NA) as missing, for generality.
>>>>>>> f06c3c80
        NA
      } else {
        selection %in% resp
      }
    }))

  return(selections)
}

#' Activities outside the home
#'
#' @param input_data input data frame of raw survey data
#' @return data frame augmented with `a_work_outside_home_1d`, `a_shop_1d`,
#'   `a_restaurant_1d`, `a_spent_time_1d`, `a_large_event_1d`,
#'   `a_public_transit_1d`
code_activities <- function(input_data) {
  wave <- unique(input_data$wave)
  assert(length(wave) == 1, "can only code one wave at a time")

  if ("C13" %in% names(input_data)) {
    # introduced in wave 4
    activities <- split_options(input_data$C13)

    input_data$a_work_outside_home_1d <- is_selected(activities, "1")
    input_data$a_shop_1d <- is_selected(activities, "2")
    input_data$a_restaurant_1d <- is_selected(activities, "3")
    input_data$a_spent_time_1d <- is_selected(activities, "4")
    input_data$a_large_event_1d <- is_selected(activities, "5")
    input_data$a_public_transit_1d <- is_selected(activities, "6")
  } else {
    input_data$a_work_outside_home_1d <- NA
    input_data$a_shop_1d <- NA
    input_data$a_restaurant_1d <- NA
    input_data$a_spent_time_1d <- NA
    input_data$a_large_event_1d <- NA
    input_data$a_public_transit_1d <- NA
  }

  if ("C13b" %in% names(input_data)) {
    # introduced in wave 10 as "indoors" activities version of C13
    activities <- split_options(input_data$C13b)

    input_data$a_work_outside_home_indoors_1d <- is_selected(activities, "1")
    input_data$a_shop_indoors_1d <- is_selected(activities, "2")
    input_data$a_restaurant_indoors_1d <- is_selected(activities, "3")
    input_data$a_spent_time_indoors_1d <- is_selected(activities, "4")
    input_data$a_large_event_indoors_1d <- is_selected(activities, "5")
    input_data$a_public_transit_1d <- is_selected(activities, "6")
  } else {
    input_data$a_work_outside_home_indoors_1d <- NA
    input_data$a_shop_indoors_1d <- NA
    input_data$a_restaurant_indoors_1d <- NA
    input_data$a_spent_time_indoors_1d <- NA
    input_data$a_large_event_indoors_1d <- NA
  }

  return(input_data)
}

#' Household symptom variables
#'
#' @param input_data input data frame of raw survey data
#' @return data frame augmented with `hh_fever`, `hh_sore_throat`, `hh_cough`,
#'   `hh_short_breath`, `hh_diff_breath`, `hh_number_sick`
code_symptoms <- function(input_data) {
  input_data$hh_fever <- (input_data$A1_1 == 1L)
  input_data$hh_sore_throat <- (input_data$A1_2 == 1L)
  input_data$hh_cough <- (input_data$A1_3 == 1L)
  input_data$hh_short_breath <- (input_data$A1_4 == 1L)
  input_data$hh_diff_breath <- (input_data$A1_5 == 1L)
  suppressWarnings({ input_data$hh_number_sick <- as.integer(input_data$A2) })

  return(input_data)
}

#' Household total size
#'
#' @param input_data input data frame of raw survey data
#' @return data frame augmented with `hh_number_total`
code_hh_size <- function(input_data) {
  if ("A5_1" %in% names(input_data)) {
    # This is Wave 4, where item A2b was replaced with 3 items asking about
    # separate ages. Many respondents leave blank the categories that do not
    # apply to their household, rather than entering 0, so if at least one of
    # the three items has a response, we impute 0 for the remaining items.
    suppressWarnings({
      age18 <- as.integer(input_data$A5_1)
      age1864 <- as.integer(input_data$A5_2)
      age65 <- as.integer(input_data$A5_3)
    })

    input_data$hh_number_total <- ifelse(
      is.na(age18) + is.na(age1864) + is.na(age65) < 3,
      (ifelse(is.na(age18), 0, age18) +
         ifelse(is.na(age1864), 0, age1864) +
         ifelse(is.na(age65), 0, age65)),
      NA_integer_
    )
  } else {
    # This is Wave <= 4, where item A2b measured household size
    suppressWarnings({
      input_data$hh_number_total <- as.integer(input_data$A2b)
    })
  }
  return(input_data)
}

#' Mental health variables
#'
#' Per our IRB, we only aggregate these variables for wave >= 4.
#'
#' @param input_data input data frame of raw survey data
#' @return data frame augmented with `mh_worried_ill`, `mh_anxious`,
#'   `mh_depressed`, `mh_isolated`, `mh_worried_finances`
code_mental_health <- function(input_data) {
  wave <- unique(input_data$wave)
  assert(length(wave) == 1, "can only code one wave at a time")

  if (wave >= 4 && wave < 10) {
    input_data$mh_worried_ill <- input_data$C9 == 1 | input_data$C9 == 2
    input_data$mh_anxious <- input_data$C8_1 == 3 | input_data$C8_1 == 4
    input_data$mh_depressed <- input_data$C8_2 == 3 | input_data$C8_2 == 4
    input_data$mh_isolated <- input_data$C8_3 == 3 | input_data$C8_3 == 4
    input_data$mh_worried_finances <- input_data$C15 == 1 | input_data$C15 == 2
  } else {
    input_data$mh_worried_ill <- NA
    input_data$mh_anxious <- NA
    input_data$mh_depressed <- NA
    input_data$mh_isolated <- NA
    input_data$mh_worried_finances <- NA
  }
  
  if (wave >= 10) {
    input_data$mh_worried_ill <- input_data$C9 == 1 | input_data$C9 == 2
    input_data$mh_anxious_7d <- input_data$C8a_1 == 3 | input_data$C8a_1 == 4
    input_data$mh_depressed_7d <- input_data$C8a_2 == 3 | input_data$C8a_2 == 4
    input_data$mh_isolated_7d <- input_data$C8a_3 == 3 | input_data$C8a_3 == 4
    input_data$mh_worried_finances <- input_data$C15 == 1 | input_data$C15 == 2
  } else {
    input_data$mh_anxious_7d <- NA
    input_data$mh_depressed_7d <- NA
    input_data$mh_isolated_7d <- NA
  }
  return(input_data)
}

#' Mask and contact variables
#'
#' @param input_data input data frame of raw survey data
#' @return data frame augmented with `c_travel_state`, `c_work_outside_5d`,
#'   `c_mask_often`, `c_others_masked`
code_mask_contact <- function(input_data) {
  wave <- unique(input_data$wave)
  assert(length(wave) == 1, "can only code one wave at a time")

  # private helper for both mask items, which are identically coded: 6 means the
  # respondent was not in public, 1 & 2 mean always/most, 3-5 mean some to none
  most_always <- function(item) {
    case_when(
      is.na(item) ~ NA,
      item == 6 ~ NA,
      item == 1 | item ==  2 ~ TRUE,
      TRUE ~ FALSE)
  }
  
  if ("C6" %in% names(input_data)) {
    input_data$c_travel_state <- input_data$C6 == 1
  } else {
    input_data$c_travel_state <- NA
  }
  
  if ("C6a" %in% names(input_data)) {
    input_data$c_travel_state_7d <- input_data$C6a == 1
  } else {
    input_data$c_travel_state_7d <- NA
  }
  
  if ("C14" %in% names(input_data)) {
    # added in wave 4. wearing mask most or all of the time; exclude respondents
    # who have not been in public
    input_data$c_mask_often <- most_always(input_data$C14)
  } else {
    input_data$c_mask_often <- NA
  }

  if ("C14a" %in% names(input_data)) {
    # added in wave 8. wearing mask most or all of the time (last 7 days);
    # exclude respondents who have not been in public
    input_data$c_mask_often_7d <- most_always(input_data$C14a)
  } else {
    input_data$c_mask_often_7d <- NA
  }

  if ("C16" %in% names(input_data)) {
    # added in wave 5. most/all *others* seen in public wearing masks; exclude
    # respondents who have not been in public.
    input_data$c_others_masked <- most_always(input_data$C16)
  } else {
    input_data$c_others_masked <- NA
  }

  if ("C3" %in% names(input_data)) {
    input_data$c_work_outside_5d <- input_data$C3 == 1
  } else {
    input_data$c_work_outside_5d <- NA
  }
  return(input_data)
}

#' Testing and test positivity variables
#'
#' @param input_data input data frame of raw survey data
#' @return data frame augmented with `t_tested_14d`, `t_tested_positive_14d`,
#'   `t_wanted_test_14d`
code_testing <- function(input_data) {
  if ("B8" %in% names(input_data) && "B10" %in% names(input_data) &&
        "B12" %in% names(input_data)) {
    # fraction tested in last 14 days. yes == 1 on B10; no == 2 on B8 *or* 3 on
    # B10 (which codes "no" as 3 for some reason)
    input_data$t_tested_14d <- case_when(
      input_data$B8 == 2 | input_data$B10 == 3 ~ 0,
      input_data$B10 == 1 ~ 1,
      TRUE ~ NA_real_
    )

    # fraction, of those tested in past 14 days, who tested positive. yes == 1
    # on B10a, no == 2 on B10a; option 3 is "I don't know", which is excluded
    input_data$t_tested_positive_14d <- case_when(
      input_data$B10a == 1 ~ 1, # yes
      input_data$B10a == 2 ~ 0, # no
      input_data$B10a == 3 ~ NA_real_, # I don't know
      TRUE ~ NA_real_
    )

    # fraction, of those not tested in past 14 days, who wanted to be tested but
    # were not
    input_data$t_wanted_test_14d <- input_data$B12 == 1
  } else {
    input_data$t_tested_14d <- NA
    input_data$t_tested_positive_14d <- NA
    input_data$t_wanted_test_14d <- NA
  }
  return(input_data)
}

#' COVID vaccination variables
#'
#' @param input_data input data frame of raw survey data
#' @return data frame augmented with `v_covid_vaccinated` and
#'   `v_accept_covid_vaccine`
#'
#' @importFrom dplyr coalesce
code_vaccines <- function(input_data) {
  if ("V1" %in% names(input_data)) {
    # coded as 1 = Yes, 2 = No, 3 = don't know. We assume that don't know = no,
    # because, well, you'd know.
    input_data$v_covid_vaccinated <- case_when(
      input_data$V1 == 1 ~ 1,
      input_data$V1 == 2 ~ 0,
      input_data$V1 == 3 ~ 0,
      TRUE ~ NA_real_
    )
  } else {
    input_data$v_covid_vaccinated <- NA_real_
  }

  if ("V2" %in% names(input_data)) {
    # coded as 1 = 1 dose/vaccination, 2 = 2 doses, 3 = don't know.
    input_data$v_received_2_vaccine_doses <- case_when(
      input_data$V2 == 1 ~ 0,
      input_data$V2 == 2 ~ 1,
      input_data$V2 == 3 ~ NA_real_,
      TRUE ~ NA_real_
    )
  } else {
    input_data$v_received_2_vaccine_doses <- NA_real_
  }

  if ("V3" %in% names(input_data)) {
    input_data$v_accept_covid_vaccine <- (
      input_data$V3 == 1 | input_data$V3 == 2
    )
  } else {
    input_data$v_accept_covid_vaccine <- NA_real_
  }

  if ("V3" %in% names(input_data) && "V1" %in% names(input_data)) {
    # "acceptance plus" means you either
    # - already have the vaccine (V1 == 1), or
    # - would get it if offered (V3 == 1 or 2)
    input_data$v_covid_vaccinated_or_accept <- case_when(
      input_data$V1 == 1 ~ 1,
      input_data$V3 == 1 ~ 1,
      input_data$V3 == 2 ~ 1,
      input_data$V3 == 3 ~ 0,
      input_data$V3 == 4 ~ 0,
      TRUE ~ NA_real_
    )
  } else {
    input_data$v_covid_vaccinated_or_accept <- NA_real_
  }

  if ("V4_1" %in% names(input_data)) {
    input_data$v_vaccine_likely_friends <- input_data$V4_1 == 1
    input_data$v_vaccine_likely_local_health <- input_data$V4_2 == 1
    input_data$v_vaccine_likely_who <- input_data$V4_3 == 1
    input_data$v_vaccine_likely_govt_health <- input_data$V4_4 == 1
    input_data$v_vaccine_likely_politicians <- input_data$V4_5 == 1
  } else {
    input_data$v_vaccine_likely_friends <- NA_real_
    input_data$v_vaccine_likely_local_health <- NA_real_
    input_data$v_vaccine_likely_who <- NA_real_
    input_data$v_vaccine_likely_govt_health <- NA_real_
    input_data$v_vaccine_likely_politicians <- NA_real_
  }

  if ("V5a" %in% names(input_data) && "V5b" %in% names(input_data) && "V5c" %in% names(input_data)) {
    # introduced in Wave 8
    hesitancy_reasons <- coalesce(input_data$V5a, input_data$V5b, input_data$V5c)
    hesitancy_reasons <- split_options(hesitancy_reasons)

    input_data$v_hesitancy_reason_sideeffects <- is_selected(hesitancy_reasons, "1")
    input_data$v_hesitancy_reason_allergic <- is_selected(hesitancy_reasons, "2")
    input_data$v_hesitancy_reason_ineffective <- is_selected(hesitancy_reasons, "3")
    input_data$v_hesitancy_reason_unnecessary <- is_selected(hesitancy_reasons, "4")
    input_data$v_hesitancy_reason_dislike_vaccines <- is_selected(hesitancy_reasons, "5")
    input_data$v_hesitancy_reason_not_recommended <- is_selected(hesitancy_reasons, "6")
    input_data$v_hesitancy_reason_wait_safety <- is_selected(hesitancy_reasons, "7")
    input_data$v_hesitancy_reason_low_priority <- is_selected(hesitancy_reasons, "8")
    input_data$v_hesitancy_reason_cost <- is_selected(hesitancy_reasons, "9")
    input_data$v_hesitancy_reason_distrust_vaccines <- is_selected(hesitancy_reasons, "10")
    input_data$v_hesitancy_reason_distrust_gov <- is_selected(hesitancy_reasons, "11")
    input_data$v_hesitancy_reason_health_condition <- is_selected(hesitancy_reasons, "12")
    input_data$v_hesitancy_reason_other <- is_selected(hesitancy_reasons, "13")
    input_data$v_hesitancy_reason_pregnant <- is_selected(hesitancy_reasons, "14")
    input_data$v_hesitancy_reason_religious <- is_selected(hesitancy_reasons, "15")

  } else {
    input_data$v_hesitancy_reason_sideeffects <- NA_real_
    input_data$v_hesitancy_reason_allergic <- NA_real_
    input_data$v_hesitancy_reason_ineffective <- NA_real_
    input_data$v_hesitancy_reason_unnecessary <- NA_real_
    input_data$v_hesitancy_reason_dislike_vaccines <- NA_real_
    input_data$v_hesitancy_reason_not_recommended <- NA_real_
    input_data$v_hesitancy_reason_wait_safety <- NA_real_
    input_data$v_hesitancy_reason_low_priority <- NA_real_
    input_data$v_hesitancy_reason_cost <- NA_real_
    input_data$v_hesitancy_reason_distrust_vaccines <- NA_real_
    input_data$v_hesitancy_reason_distrust_gov <- NA_real_
    input_data$v_hesitancy_reason_health_condition <- NA_real_
    input_data$v_hesitancy_reason_other <- NA_real_
    input_data$v_hesitancy_reason_pregnant <- NA_real_
    input_data$v_hesitancy_reason_religious <- NA_real_
  }

  if ("V9" %in% names(input_data)) {
    input_data$v_worried_vaccine_side_effects <- (
      input_data$V9 == 1 | input_data$V9 == 2
    )
  } else {
    input_data$v_worried_vaccine_side_effects <- NA_real_
  }

  return(input_data)
}<|MERGE_RESOLUTION|>--- conflicted
+++ resolved
@@ -34,15 +34,10 @@
     vec,
     function(resp) {
       if (length(resp) == 0 || all(is.na(resp))) {
-<<<<<<< HEAD
-        # All our selection items include "None of the above" or similar, so
-        # treat no selection the same as missingness.
-=======
         # Qualtrics files code no selection as "" (empty string), which is
         # parsed by `read_csv` as `NA` (missing) by default. Since all our
         # selection items include "None of the above" or similar, treat both no
         # selection ("") or missing (NA) as missing, for generality.
->>>>>>> f06c3c80
         NA
       } else {
         selection %in% resp
