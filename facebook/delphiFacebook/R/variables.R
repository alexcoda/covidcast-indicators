--- conflicted
+++ resolved
@@ -89,13 +89,6 @@
     input_data$a_restaurant_indoors_1d <- NA
     input_data$a_spent_time_indoors_1d <- NA
     input_data$a_large_event_indoors_1d <- NA
-<<<<<<< HEAD
-=======
-
-    if ( is.null(input_data$a_public_transit_1d) ) {
-      input_data$a_public_transit_1d <- NA
-    }
->>>>>>> 40c258a4
   }
 
   return(input_data)
