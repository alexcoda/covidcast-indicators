#' Produce aggregates for all indicators.
#'
#' Writes the outputs directly to CSVs in the directory specified by `params`.
#' Produces output for all available days between `params$start_date -
#' params$backfill_days` and `params$end_date`, inclusive. (We re-output days
#' before `start_date` in case there was backfill for those days.)
#'
#' Warning: The maximum value of `smooth_days` needs to be accounted for in
#' `run.R` in the `lead_days` argument to `filter_data_for_aggregation`, so
#' the correct amount of archived data is included, plus the expected backfill
#' length.
#'
#' @param df Data frame of individual response data.
#' @param indicators Data frame with columns `name`, `var_weight`, `metric`,
#'   `smooth_days`, `compute_fn`, `post_fn`. Each row represents one indicator
#'   to report. `name` is the indicator's API name; `var_weight` is the column
#'   to use for its weights; `metric` is the column of `df` containing the
#'   response value. `smooth_days` determines how many days to aggregate to
#'   produce one day of responses. `compute_fn` is the function that computes
#'   the aggregate response given many rows of data. `post_fn` is applied to the
#'   aggregate data after megacounty aggregation, and can perform any final
#'   calculations necessary.
#' @param cw_list Named list of geographic crosswalks, each of which maps a zip5
#'   to a geographic level such as county or state. Aggregates will be produced
#'   for each geographic level.
#' @param params Named list of configuration parameters.
#' @import data.table
<<<<<<< HEAD
#' @importFrom dplyr filter mutate_at vars any_of
=======
#' @importFrom dplyr filter mutate_at vars select
>>>>>>> 053c3e6d
aggregate_indicators <- function(df, indicators, cw_list, params) {
  ## Keep only columns used in indicators, plus supporting columns.
  df <- select(df, all_of(unique(indicators$metric)), all_of(unique(indicators$var_weight)), day, zip5)

  ## The data frame will include more days than just [start_date, end_date], so
  ## select just the unique days contained in that interval.
  days <- unique(df$day)
  days <- days[days >= as.Date(params$start_date) - params$backfill_days &
                 days <= as.Date(params$end_date)]

  smooth_days <- unique(indicators$smooth_days)

  ## For the day range lookups we do on df, use a data.table key. This puts the
  ## table in sorted order so data.table can use a binary search to find
  ## matching dates, rather than a linear scan, and is important for very large
  ## input files.
  df <- as.data.table(df)
  setkey(df, day)

  for (i in seq_along(cw_list))
  {
    geo_level <- names(cw_list)[i]
    geo_crosswalk <- cw_list[[i]]

    for (smooth in smooth_days) {
      these_inds <- filter(indicators, .data$smooth_days == smooth)

      dfs_out <- summarize_indicators(df, geo_crosswalk, these_inds, geo_level,
                                      days, params)

      for (indicator in names(dfs_out)) {
        write_data_api(dfs_out[[indicator]], params, geo_level, indicator)
      }
    }
  }
}

#' Calculate aggregates across all days for all indicators.
#'
#' The organization may seem a bit contorted, but this is designed for speed.
#' The primary bottleneck is repeatedly filtering the data frame to find data
#' for the day and geographic area of interest. To save time, we do this once
#' and then calculate all indicators for that day-area combination, rather than
#' separately filtering every time we want to calculate a new indicator. We also
#' rely upon data.table's keys and indices to allow us to do the filtering in
#' O(log n) time, which is important when the data frame contains millions of
#' rows.
#'
#' @param df a data frame of survey responses
#' @param crosswalk_data An aggregation, such as zip => county or zip => state,
#'   as a data frame with a "zip5" column to join against.
#' @param indicators Data frame of indicators.
#' @param geo_level the aggregation level, such as county or state, being used
#' @param days a vector of Dates for which we should generate response estimates
#' @param params a named list with entries "s_weight", "s_mix_coef",
#'   "num_filter"
#'
#' @importFrom dplyr inner_join bind_rows
#' @importFrom parallel mclapply
#' @export
summarize_indicators <- function(df, crosswalk_data, indicators, geo_level,
                                 days, params) {
  ## dplyr complains about joining a data.table, saying it is likely to be
  ## inefficient; profiling shows the cost to be negligible, so shut it up
  df <- suppressWarnings(inner_join(df, crosswalk_data, by = "zip5"))

  ## Set an index on the geo_id column so that the lookup by exact geo_id can be
  ## dramatically faster; data.table stores the sort order of the column and
  ## uses a binary search to find matching values, rather than a linear scan.
  setindex(df, geo_id)

  ## We do batches of just one smooth_days at a time, since we have to select
  ## rows based on this.
  assert( length(unique(indicators$smooth_days)) == 1 )

  smooth_days <- indicators$smooth_days[1]

  calculate_day <- function(ii) {
    target_day <- days[ii]
    # Use data.table's index to make this filter efficient
    day_df <- df[day >= target_day - smooth_days & day <= target_day, ]

    out <- summarize_indicators_day(day_df, indicators, target_day, geo_level,
                                    params)

    return(out)
  }

  if (params$parallel) {
    dfs <- mclapply(seq_along(days), calculate_day)
  } else {
    dfs <- lapply(seq_along(days), calculate_day)
  }

  ## Now we have a list, with one entry per day, each containing a list of one
  ## data frame per indicator. Rearrange it.
  dfs_out <- list()
  for (indicator in indicators$name) {
    dfs_out[[indicator]] <- bind_rows(lapply(dfs, function(day) { day[[indicator]] }))
  }

  return(dfs_out)
}

#' Produce estimates for all indicators on a specific target day.
#' @param day_df Data frame containing all data needed to estimate one day.
#'   Estimates for `target_day` will be based on all of this data, so if the
#'   estimates are meant to be moving averages, `day_df` may contain multiple
#'   days of data.
#' @param indicators Indicators to report. See `aggregate_indicators()`.
#' @param target_day A `Date` indicating the day for which these estimates are
#'   to be calculated.
#' @param geo_level Name of the geo level (county, state, etc.) for which we are
#'   aggregating.
#' @param params Named list of configuration options.
#' @importFrom dplyr mutate filter
#' @importFrom rlang .data
summarize_indicators_day <- function(day_df, indicators, target_day, geo_level, params) {
  ## Prepare outputs.
  dfs_out <- list()
  geo_ids <- unique(day_df$geo_id)
  for (indicator in indicators$name) {
    dfs_out[[indicator]] <- tibble(
      geo_id = geo_ids,
      day = target_day,
      val = NA_real_,
      se = NA_real_,
      sample_size = NA_real_,
      effective_sample_size = NA_real_
    )
  }

  for (ii in seq_along(geo_ids))
  {
    target_geo <- geo_ids[ii]

    sub_df <- day_df[geo_id == target_geo]

    for (row in seq_len(nrow(indicators))) {
      indicator <- indicators$name[row]
      metric <- indicators$metric[row]
      var_weight <- indicators$var_weight[row]
      compute_fn <- indicators$compute_fn[[row]]

      ind_df <- sub_df[!is.na(sub_df[[var_weight]]) & !is.na(sub_df[[metric]]), ]

      if (nrow(ind_df) > 0)
      {
        s_mix_coef <- params$s_mix_coef
        mixing <- mix_weights(ind_df[[var_weight]] * ind_df$weight_in_location,
                                     s_mix_coef, params$s_weight)

        sample_size <- sum(ind_df$weight_in_location)

        ## TODO: See issue #764
        new_row <- compute_fn(
          response = ind_df[[metric]],
          weight = if (indicators$skip_mixing[row]) { mixing$normalized_preweights } else { mixing$weights },
          sample_size = sample_size)

        dfs_out[[indicator]]$val[ii] <- new_row$val
        dfs_out[[indicator]]$se[ii] <- new_row$se
        dfs_out[[indicator]]$sample_size[ii] <- sample_size
        dfs_out[[indicator]]$effective_sample_size[ii] <- new_row$effective_sample_size
      }
    }
  }

  for (row in seq_len(nrow(indicators))) {
    indicator <- indicators$name[row]
    post_fn <- indicators$post_fn[[row]]

    dfs_out[[indicator]] <- dfs_out[[indicator]][
      rowSums(is.na(dfs_out[[indicator]][, c("val", "sample_size", "geo_id", "day")])) == 0,
    ]

    if (geo_level == "county") {
      df_megacounties <- megacounty(dfs_out[[indicator]], params$num_filter)
      dfs_out[[indicator]] <- bind_rows(dfs_out[[indicator]], df_megacounties)
    }

    dfs_out[[indicator]] <- filter(dfs_out[[indicator]],
                                   .data$sample_size >= params$num_filter,
                                   .data$effective_sample_size >= params$num_filter)

    ## *After* gluing together megacounties, apply the Jeffreys correction to
    ## the standard errors.
    dfs_out[[indicator]] <- post_fn(dfs_out[[indicator]])
  }

  return(dfs_out)
}<|MERGE_RESOLUTION|>--- conflicted
+++ resolved
@@ -25,11 +25,7 @@
 #'   for each geographic level.
 #' @param params Named list of configuration parameters.
 #' @import data.table
-<<<<<<< HEAD
-#' @importFrom dplyr filter mutate_at vars any_of
-=======
-#' @importFrom dplyr filter mutate_at vars select
->>>>>>> 053c3e6d
+#' @importFrom dplyr filter mutate_at vars select all_of
 aggregate_indicators <- function(df, indicators, cw_list, params) {
   ## Keep only columns used in indicators, plus supporting columns.
   df <- select(df, all_of(unique(indicators$metric)), all_of(unique(indicators$var_weight)), day, zip5)
