# -*- coding: utf-8 -*-
"""Functions to call when running the function.

This module should contain a function called `run_module`, that is executed
when the module is run with `python -m delphi_sir_complainsalot`.
"""

import sys

from itertools import groupby

from delphi_utils import read_params
from delphi_utils import get_structured_logger
from delphi_utils import SlackNotifier
import covidcast

from .check_source import check_source

def get_logger():
    params = read_params()
    return get_structured_logger(__name__, filename = params.get("log_filename"))

LOGGER = get_logger()

def run_module():
    params = read_params()
    meta = covidcast.metadata()
    slack_notifier = None
    if "channel" in params and "slack_token" in params:
        slack_notifier = SlackNotifier(params["channel"], params["slack_token"])

    complaints = []
    for data_source in params["sources"].keys():
        complaints.extend(check_source(data_source, meta,
                                       params["sources"], params.get("grace", 0), LOGGER))

    if len(complaints) > 0:
        for complaint in complaints:
            LOGGER.critical(event="signal out of SLA",
                            message=complaint.message,
                            data_source=complaint.data_source,
                            signal=complaint.signal,
                            geo_types=complaint.geo_types,
                            last_updated=complaint.last_updated.strftime("%Y-%m-%d"))

        report_complaints(complaints, slack_notifier)

        sys.exit(1)


def split_complaints(complaints, n=49):
    """Yield successive n-sized chunks from complaints list."""
    for i in range(0, len(complaints), n):
        yield complaints[i:i + n]


def report_complaints(all_complaints, slack_notifier):
    """Post complaints to Slack."""
<<<<<<< HEAD
    if not slack_notifier:
=======
    if not params["slack_token"]:
>>>>>>> db5f2e32
        LOGGER.info("(dry-run)")
        return

    for complaints in split_complaints(all_complaints):
        blocks = format_complaints_aggregated_by_source(complaints)
        LOGGER.info(f"blocks: {len(blocks)}")
        slack_notifier.post_message(blocks)

def get_maintainers_block(complaints):
    """Build a Slack block to alert maintainers to pay attention."""
    maintainers = set()
    for c in complaints:
        maintainers.update(c.maintainers)

    maintainers_block = {
        "type": "section",
        "text": {
                "type": "mrkdwn",
                "text": "Hi, this is Sir Complains-a-Lot. I need to speak to " +
                        (", ".join("<@{0}>".format(m)
                                   for m in maintainers)) + "."
        }
    }

    return maintainers_block


def format_complaints_aggregated_by_source(complaints):
    """Build formatted Slack message for posting to the API, aggregating
    complaints by source to reduce the number of blocks."""

    blocks = [get_maintainers_block(complaints)]

    def message_for_source(complaint):
        return "{main_text} - (last update: {last_updated})".format(
            main_text=complaint.message,
            last_updated=complaint.last_updated.strftime("%Y-%m-%d"))

    for source, complaints_by_source in groupby(
            complaints, key=lambda x: x.data_source):
        for message, complaint_list in groupby(
                complaints_by_source, key=message_for_source):
            signal_and_geo_types = ""
            for complaint in complaint_list:
                signal_and_geo_types += "`{signal}: [{geo_types}]`\n".format(
                    signal=complaint.signal,
                    geo_types=", ".join(complaint.geo_types))

            blocks.extend([
                {
                    "type": "divider"
                },
                {
                    "type": "section",
                    "text": {
                        "type": "mrkdwn",
                        "text": "*{source_name}* {message}:\n{signals}"
                        .format(
                            source_name=source.upper(),
                            message=message,
                            signals=signal_and_geo_types)
                    }
                }
            ])

    return blocks


def format_complaints(complaints):
    """Build a formatted Slack message for posting to the API.

    To find good formatting for blocks, try the block kit builder:
    https://api.slack.com/tools/block-kit-builder

    """

    blocks = [get_maintainers_block(complaints)]

    for complaint in complaints:
        blocks.append(
            {
                "type": "section",
                "text": {
                    "type": "mrkdwn",
                    "text": complaint.to_md()
                }
            }
        )

    return blocks<|MERGE_RESOLUTION|>--- conflicted
+++ resolved
@@ -56,11 +56,7 @@
 
 def report_complaints(all_complaints, slack_notifier):
     """Post complaints to Slack."""
-<<<<<<< HEAD
-    if not slack_notifier:
-=======
     if not params["slack_token"]:
->>>>>>> db5f2e32
         LOGGER.info("(dry-run)")
         return
 
