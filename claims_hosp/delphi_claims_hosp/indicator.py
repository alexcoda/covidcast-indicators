"""
Indicator class to fit a signal using CLI counts from hospitalization data.

Author: Maria Jahja
Created: 2020-09-27

"""

# standard packages
import logging

# third party
import numpy as np
import pandas as pd
from delphi_utils import Smoother

# first party
from .config import Config



class ClaimsHospIndicator:
<<<<<<< HEAD
    """
    Class to fit a hospitalizations indicator using CLI counts from claims-based data.
    """
    smoother = Smoother("savgol",
                        poly_fit_degree=1,
                        gaussian_bandwidth=Config.SMOOTHER_BANDWIDTH)
=======
    """Class to fit a hospitalizations indicator using CLI counts from claims-based data."""
>>>>>>> 35ab4699

    @staticmethod
    def gauss_smooth(num, den):
        """Smooth using the left_gauss_linear.

        Args:
            num: array of numerator counts
            den: array of denominator counts

        Returns:
            tuple: (array of smoothed num, array of smoothed den)

        """
        num_smooth = ClaimsHospIndicator.smoother.smooth(num)
        den_smooth = ClaimsHospIndicator.smoother.smooth(den)
        den_smooth = np.clip(den_smooth, 0, None)
        num_smooth = np.clip(num_smooth, 0, den_smooth)
        return num_smooth, den_smooth

    @staticmethod
    def backwards_pad(
            num,
            den,
            k=Config.MAX_BACKWARDS_PAD_LENGTH,
            min_visits_to_fill=Config.MIN_CUM_VISITS):
        """
         Adjust for small denominators by using a variable length smoother.

         This smoother starts from the RHS and moves
         leftwards (backwards through time). We cumulatively sum the total
         visits (denominator), until we have observed some minimum number of
         counts, then calculate the sum over that bin. We restrict the
         bin size so to avoid including long-past values.

        Args:
            num: array of covid counts
            den: array of total visits
            k: maximum number of days used to average a correction
            min_visits_to_fill: min number of total visits needed before summing a bin

        Returns:
            dataframes of adjusted covid counts, adjusted visit counts, inclusion array

        """
        if isinstance(den, (pd.DataFrame, pd.Series)):
            den = den.values
        if isinstance(num, (pd.DataFrame, pd.Series)):
            num = num.values
        revden = den[::-1]
        revnum = num[::-1].reshape(-1, 1)
        new_num = np.full_like(revnum, np.nan, dtype=float)
        new_den = np.full_like(revden, np.nan, dtype=float)
        n_rows, n_cols = revnum.shape

        for i in range(n_rows):
            visit_cumsum = revden[i:].cumsum()

            # calculate window to average over
            closest_fill_day = np.where(visit_cumsum >= min_visits_to_fill)[0]
            if len(closest_fill_day) > 0:
                closest_fill_day = min(k, closest_fill_day[0])
            else:
                closest_fill_day = k

            if closest_fill_day == 0:
                new_den[i] = revden[i]

                for j in range(n_cols):
                    new_num[i, j] = revnum[i, j]
            else:
                den_bin = revden[i: (i + closest_fill_day + 1)]
                new_den[i] = den_bin.sum()

                for j in range(n_cols):
                    num_bin = revnum[i: (i + closest_fill_day + 1), j]
                    new_num[i, j] = num_bin.sum()

        new_num = new_num[::-1]
        new_den = new_den[::-1]

        return new_num, new_den

    @staticmethod
    def fit(y_data, first_date, geo_id, num_col="num", den_col="den"):
        """Fitting routine.

        Args:
            y_data: dataframe for one geo_id, indexed by date
            first_date: datetime of first date
            geo_id: unique identifier for the location column
            num_col: str name of numerator column
            den_col: str name of denominator column

        Returns:
            dictionary of results

        """
        total_counts, total_visits = ClaimsHospIndicator.backwards_pad(
            y_data[num_col].values, y_data[den_col].values)

        # calculate smoothed counts and jeffreys rate
        # the left_gauss_linear smoother is not guaranteed to return values greater than 0
        smoothed_total_counts, smoothed_total_visits = ClaimsHospIndicator.gauss_smooth(
            total_counts.flatten(), total_visits)

        smoothed_total_rates = (
                (smoothed_total_counts + 0.5) / (smoothed_total_visits + 1)
        )

        # checks - due to the smoother, the first value will be NA
        assert np.all(~np.isnan(smoothed_total_rates[1:])), "NAs in rate calculation"
        assert np.all(smoothed_total_rates[1:] > 0), f"0 or negative value, {geo_id}"

        # cut off at valid and requested indices
        rate_data = pd.DataFrame(
            {'rate': smoothed_total_rates, 'den': smoothed_total_visits},
            index=y_data.index)
        rate_data = rate_data[first_date:]
        include = rate_data['den'] >= Config.MIN_DEN
        valid_rates = rate_data[include]
        se_valid = valid_rates.eval('sqrt(rate * (1 - rate) / den)')
        rate_data['se'] = se_valid

        logging.debug("%s: %05.3f, [%05.3f]",
                      geo_id, rate_data['rate'][-1], rate_data['se'][-1])
        return {"geo_id": geo_id, "rate": 100 * rate_data['rate'],
                "se": 100 * rate_data['se'], "incl": include}<|MERGE_RESOLUTION|>--- conflicted
+++ resolved
@@ -18,18 +18,12 @@
 from .config import Config
 
 
+class ClaimsHospIndicator:
+    """Class to fit a hospitalizations indicator using CLI counts from claims-based data."""
 
-class ClaimsHospIndicator:
-<<<<<<< HEAD
-    """
-    Class to fit a hospitalizations indicator using CLI counts from claims-based data.
-    """
     smoother = Smoother("savgol",
                         poly_fit_degree=1,
                         gaussian_bandwidth=Config.SMOOTHER_BANDWIDTH)
-=======
-    """Class to fit a hospitalizations indicator using CLI counts from claims-based data."""
->>>>>>> 35ab4699
 
     @staticmethod
     def gauss_smooth(num, den):
