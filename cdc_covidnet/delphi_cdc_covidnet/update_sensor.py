--- conflicted
+++ resolved
@@ -12,12 +12,7 @@
 import numpy as np
 import pandas as pd
 
-<<<<<<< HEAD
-from delphi_utils import read_params, add_prefix
-=======
-from delphi_utils import read_params, GeoMapper
-import covidcast
->>>>>>> 0a7865e6
+from delphi_utils import read_params, GeoMapper, add_prefix
 from .api_config import APIConfig
 from .covidnet import CovidNet
 from .constants import SIGNALS
@@ -109,63 +104,4 @@
     signals = add_prefix(SIGNALS, wip_signal=read_params()["wip_signal"], prefix="wip_")
     for signal in signals:
         write_to_csv(hosp_df, signal, output_path)
-<<<<<<< HEAD
-
-    return hosp_df
-=======
-    return hosp_df
-
-
-def add_prefix(signal_names, wip_signal, prefix):
-    """Adds prefix to signal if there is a WIP signal
-    Parameters
-    ----------
-    signal_names: List[str]
-        Names of signals to be exported
-    prefix : 'wip_'
-        prefix for new/non public signals
-    wip_signal : List[str] or bool
-        a list of wip signals: [], OR
-        all signals in the registry: True OR
-        only signals that have never been published: False
-    Returns
-    -------
-    List of signal names
-        wip/non wip signals for further computation
-    """
-
-    if wip_signal is True:
-        return [prefix + signal for signal in signal_names]
-    if isinstance(wip_signal, list):
-        make_wip = set(wip_signal)
-        return [
-            (prefix if signal in make_wip else "") + signal
-            for signal in signal_names
-        ]
-    if wip_signal in {False, ""}:
-        return [
-            signal if public_signal(signal)
-            else prefix + signal
-            for signal in signal_names
-        ]
-    raise ValueError("Supply True | False or '' or [] | list()")
-
-
-def public_signal(signal_):
-    """Checks if the signal name is already public using COVIDcast
-    Parameters
-    ----------
-    signal_ : str
-        Name of the signal
-    Returns
-    -------
-    bool
-        True if the signal is present
-        False if the signal is not present
-    """
-    epidata_df = covidcast.metadata()
-    for index in range(len(epidata_df)):
-        if epidata_df['signal'][index] == signal_:
-            return True
-    return False
->>>>>>> 0a7865e6
+    return hosp_df